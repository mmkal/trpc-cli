--- conflicted
+++ resolved
@@ -562,9 +562,6 @@
 cli.run() // e.g. `mycli add 1 2`
 ```
 
-<<<<<<< HEAD
-Note: some valibot features like `v.pipe(...)` can not be converted to JSON schema by `@valibot/to-json-schema`. For these cases, trpc-cli will transform the input schema before converting to JSON schema. If you spot any problems with this, please raise an issue or add your use case in the [related valibot issue](https://github.com/fabian-hiller/valibot/issues/1090).
-
 ### effect
 
 You can also use `effect` schemas, with some caveats. First, to use effect schemas with trpc, you need to convert them to [standard-schema format](https://github.com/standard-schema/standard-schema) which requires an extra step - you can't pass in an effect `Schema` directly. And unfortunately, the `standardSchemaV1` function effect provides doesn't keep the original effect schema, so you need to make a helper function to keep it around (copy the implementation of `toStandardSchemaV1` below).
@@ -594,8 +591,6 @@
 cli.run() // e.g. `mycli add 1 2`
 ```
 
-=======
->>>>>>> 5954c812
 ## tRPC v10 vs v11
 
 Both versions 10 and 11 of `@trpc/server` are both supported. v11 is included in the dependencies of this packages, so that you can use it out of the box, but you can also use your own installation. If using tRPC v10 you must pass in your `@trpc/server` module to `createCli`:
