# trpc-cli [![Build Status](https://github.com/mmkal/trpc-cli/actions/workflows/ci.yml/badge.svg)](https://github.com/mmkal/trpc-cli/actions/workflows/ci.yml/badge.svg) [![npm](https://badgen.net/npm/v/trpc-cli)](https://www.npmjs.com/package/trpc-cli) [![X Follow](https://img.shields.io/twitter/follow/mmkalmmkal)](https://x.com/mmkalmmkal)

🔥 **Build production-quality command-line tools in minutes, not days** 🔥

![Demo](./docs/usage-demo.gif)

trpc-cli transforms a [tRPC](https://trpc.io) router into a professional-grade CLI with zero boilerplate. Get end-to-end type safety, input validation, auto-generated help documentation, and command completion for free.

- ✅ Get all of trpc's type safety and DX building a CLI
- ✅ Automatic positional arguments and options via zod input types (or arktype, or valibot)
- ✅ Easily add subcommands via nested trpc routers
- ✅ Rich helptext out of the box
- ✅ Batteries included - no need to install any other libraries (even trpc!)
- ✅ Automatic input prompts
- ✅ Automatic shell autocompletions
- ✅ Use advanced tRPC features like context and middleware in your CLI
- ✅ Build multimodal applications - use the same router for a CLI and an HTTP server, and more
- ✅ No config needed. Run on an existing router with `npx trpc-cli src/your-router.ts`

---

## Contents

<!-- codegen:start {preset: markdownTOC, maxDepth: 3} -->
- [Contents](#contents)
- [Motivation](#motivation)
- [Installation](#installation)
- [Usage](#usage)
   - [Quickstart](#quickstart)
   - [Existing routers](#existing-routers)
   - [Disclaimer](#disclaimer)
   - [Parameters and options](#parameters-and-options)
   - [Default command](#default-command)
   - [Complex inputs with JSON](#complex-inputs-with-json)
   - [API docs](#api-docs)
   - [Calculator example](#calculator-example)
- [Validators](#validators)
   - [zod](#zod)
   - [arktype](#arktype)
   - [valibot](#valibot)
   - [effect](#effect)
- [tRPC v10 vs v11](#trpc-v10-vs-v11)
- [Output and lifecycle](#output-and-lifecycle)
- [Testing your CLI](#testing-your-cli)
- [Features and Limitations](#features-and-limitations)
- [More Examples](#more-examples)
   - [Migrator example](#migrator-example)
- [Programmatic usage](#programmatic-usage)
- [Input Prompts](#input-prompts)
- [Completions](#completions)
- [Out of scope](#out-of-scope)
- [Contributing](#contributing)
   - [Implementation and dependencies](#implementation-and-dependencies)
   - [Testing](#testing)
<!-- codegen:end -->

## Motivation

tRPC offers best-in-class type-safety and DX for building "procedures" that validate their inputs, and abide by their own contracts. This library gives you all those DX benefits, and allows mapping the procedures directly to a CLI. This offers the easiest way to build a CLI while mapping parsed options into strongly-typed inputs, and automatically outputs `--help` documentation that's always up-to-date.

This isn't just the easiest and safest way to build a CLI, but you also get all the benefits of tRPC (and zod). For inputs, you can use zod regex types, transforms, refinements, and those will map directly into useful help-text for CLI users, and corresponding type correctness when maintaining your CLI program. You can also use tRPC context and middleware functionality just like you could if you were building a server. And as an added bonus, it becomes trivially easy to turn your CLI program into a fully-functional HTTP server. Or, you could add a "programmatic usage" to your library, just by wrapping your server with the built-in `createCaller` function from tRPC. This would all, of course, have runtime and compile-time type safety.

## Installation

```
npm install trpc-cli
```

## Usage

### Quickstart

The fastest way to get going is to write a normal tRPC router, using `trpcServer` and `zod` exports from this library, and turn it into a fully-functional CLI by passing it to `createCli`:

```ts
import {createCli, trpcServer, zod as z, type TrpcCliMeta} from 'trpc-cli'

const t = trpcServer.initTRPC.meta<TrpcCliMeta>().create()

const router = t.router({
  add: t.procedure
    .input(z.object({left: z.number(), right: z.number()}))
    .query(({input}) => input.left + input.right),
})

createCli({router}).run()
```

And that's it! Your tRPC router is now a CLI program with help text and input validation. You can run it with `node yourscript add --left 2 --right 3`.

[Docs here](https://trpc.io/docs/server/routers) if you're not familiar with tRPC.

You can also create a tRPC router in the usual way using imports from `@trpc/server` and `zod` - the builtin exports are purely a convenience for simple use-case:

```ts
import {initTRPC} from '@trpc/server'
import {createCli} from 'trpc-cli'
import {z} from 'zod'

const t = initTRPC.create()

export const router = t.router({
  add: t.procedure
    .input(z.object({left: z.number(), right: z.number()}))
    .query(({input}) => input.left + input.right),
})

const cli = createCli({router})
cli.run()
```

### Existing routers

If you already have a trpc router (say, for a regular server rather), you can invoke it as a CLI without writing any additional code - just use the built in bin script:

```
npx trpc-cli src/your-router.ts
npx trpc-cli src/your-router.ts --help
npx trpc-cli src/your-router.ts yourprocedure --foo bar
```

Note - in the above example `src/your-router.ts` will be imported, and then its exports will be checked to see if they match the shape of a tRPC router. If no routers or more than one router is found, an error will be thrown.

### Disclaimer

>Note that this library is still v0, so parts of the API may change slightly. The basic usage of `createCli({router}).run()` will remain though, and any breaking changes will be published via release notes.

### Parameters and options

CLI positional arguments and options are derived from each procedure's input type. Inputs use `zod` types for the procedure to be mapped to a CLI command.

#### positional arguments

positional arguments passed to the CLI can be declared with types representing strings, numbers or booleans:

```ts
t.router({
  double: t.procedure
    .input(z.number()) //
    .query(({input}) => input * 2),
})
```

You can also use anything that accepts string, number, or boolean inputs, like `z.enum(['up', 'down'])`, `z.number().int()`, `z.literal(123)`, `z.string().regex(/^\w+$/)` etc.

Multiple positional arguments can use a `z.tuple(...)` input type:

```ts
t.router({
  add: t.procedure
    .input(z.tuple([z.number(), z.number()]))
    .query(({input}) => input[0] + input[1]),
})
```

Which is invoked like `path/to/cli add 2 3` (outputting `5`).

>Note: positional arguments can use `.optional()` or `.nullish()`, but not `.nullable()`.

>Note: positional arguments can be named using `.describe('name of parameter')`, but names should not include any special characters.

>Note: positional arguments are parsed based on the expected target type. Booleans must be written as `true` or `false`, spelled out. In most cases, though, you'd be better off using [options](#options) for boolean inputs.

Array/spread parameters can use an array input type:

```ts
t.router({
  lint: t.procedure
    .input(z.array(z.string()).describe('file paths to lint'))
    .mutation(({input}) => {
      lintFiles(input.map(file => path.join(process.cwd(), file)))
    }),
})
```

Which is invoked like `path/to/mycli lint file1 file2 file3 file4`.

Array inputs can also be used with [options](#options) by nesting them in a tuple.

```ts
t.router({
  lint: t.procedure
    .input(
      z.tuple([
        z.array(z.string()).describe('file paths to lint'),
        z.object({maxWarnings: z.number().default(10)}),
      ]),
    )
    .mutation(({input}) => {
      const result = lintFiles(
        input.files.map(file => path.join(process.cwd(), file)),
      )
      if (result.warnings.length > input.maxWarnings) {
        throw new Error(`Too many warnings: ${result.warnings.length}`)
      }
    }),
})
```

Which could be invoked with any of:

- `mycli lint file1 file2 file3 file4 --max-warnings 10`
- `mycli lint file1 file2 file3 file4 --maxWarnings=10`
- `mycli lint --maxWarnings=10 file1 file2 file3 file4`
- `mycli lint --maxWarnings 10 file1 file2 file3 file4`

#### Options

`z.object(...)` inputs become options (passed with `--foo bar` or `--foo=bar`) syntax. Values are accepted in `--kebab-case`, and are parsed like in most CLI programs:

Strings:

- `z.object({foo: z.string()})` will map:
  - `--foo bar` or `--foo=bar` to `{foo: 'bar'}`

Booleans:

- `z.object({foo: z.boolean()})` or `z.object({foo: z.boolean().default(false)})` will map:
   - no option supplied to `{foo: false}`
   - `--foo` `{foo: true}`

- `z.object({foo: z.boolean().default(true)})` will map:
   - no option supplied to `{foo: true}`
   - `--no-foo` `{foo: false}`

- `z.object({foo: z.boolean().optional()})` will map:
  - no option supplied to `{}` (foo is undefined)
  - `--foo` to `{foo: true}`
  - `--foo false` to `{foo: false}` (note: `--no-foo` doesn't work here, because its existence prevents `{}` from being the default value)

Numbers:

- `z.object({foo: z.number()})` will map:
   - `--foo 1` or `--foo=1` to `{foo: 1}`

Other types:
- `z.object({ foo: z.object({ bar: z.number() }) })` will parse inputs as JSON:
   - `--foo '{"bar": 1}'` maps to `{foo: {bar: 1}}`

Multi-word options:

- `z.object({ multiWord: z.string() })` will map:
  - `--multi-word foo` to `{multiWord: 'foo'}`

Unions and intersections should also work as expected, but make sure to test them thoroughly, especially if they are deeply-nested.

#### Both

To use positional arguments _and_ options, use a tuple with an object at the end:

```ts
t.router({
  copy: t.procedure
    .input(
      z.tuple([
        z.string().describe('source'),
        z.string().describe('target'),
        z.object({
          mkdirp: z
            .boolean()
            .optional()
            .describe("Ensure target's parent directory exists before copying"),
        }),
      ]),
    )
    .mutation(async ({input: [source, target, opts]}) => {
      if (opts.mkdirp) {
        await fs.mkdir(path.dirname(target, {recursive: true}))
      }
      await fs.copyFile(source, target)
    }),
})
```

You might use the above with a command like:

```
path/to/cli copy a.txt b.txt --mkdirp
```

>Note: object types for options must appear _last_ in the `.input(...)` tuple, when being used with positional arguments. So `z.tuple([z.string(), z.object({mkdirp: z.boolean()}), z.string()])` would not be allowed.

>You can pass an existing tRPC router that's primarily designed to be deployed as a server, in order to invoke your procedures directly in development.

### Default command

You can define a default command for your CLI - set this to the procedure that should be invoked directly when calling your CLI. Useful for simple CLIs that only do one thing, or when you want to make the most common command very quick to type (e.g. `yarn` being an alias for `yarn install`):

```ts
#!/usr/bin/env node
// filename: yarn
const router = t.router({
  install: t.procedure //
    .meta({default: true})
    .mutation(() => console.log('installing...')),
})

const cli = createCli({router})

cli.run()
```

The above can be invoked with either `yarn` or `yarn install`. You can also set `default: true` on subcommands, which makes them the default for their parent.

### Complex inputs with JSON

Procedures with inputs that cannot be cleanly mapped to positional arguments and CLI options are automatically configured to accept a JSON string via the `--input` option. This ensures that every procedure in your router is accessible via the CLI, even those with complex input types.

```ts
const router = t.router({
  foo: t.procedure
    // This input type can't be directly mapped to CLI arguments
    // (object in the middle of a tuple doesn't work for positional args):
    .input(z.tuple([z.string(), z.object({abc: z.string()}), z.string()]))
    .query(({input}) => `Got ${input[0]}, ${input[1].abc}, and ${input[2]}`),
})

const cli = createCli({router})

// Even though the input isn't ideal for CLI, you can still use it:
// mycli foo --input '["first", {"abc": "middle"}, "last"]'
```

Rather than ignoring these procedures, trpc-cli makes them available through JSON input, allowing you to pass complex data structures that wouldn't work well with traditional CLI arguments.

You can also explicitly opt into this behavior for any procedure by setting `jsonInput: true` in its meta, regardless of whether its input could be mapped to CLI arguments.

### API docs

<!-- codegen:start {preset: markdownFromJsdoc, source: src/index.ts, export: createCli} -->
<<<<<<< HEAD
#### [createCli](./src/index.ts#L126)
=======
#### [createCli](./src/index.ts#L128)
>>>>>>> 3b8919ce

Run a trpc router as a CLI.

##### Params

|name      |description                                                                              |
|----------|-----------------------------------------------------------------------------------------|
|router    |A trpc router                                                                            |
|context   |The context to use when calling the procedures - needed if your router requires a context|
|trpcServer|The trpc server module to use. Only needed if using trpc v10.                            |

##### Returns

A CLI object with a `run` method that can be called to run the CLI. The `run` method will parse the command line arguments, call the appropriate trpc procedure, log the result and exit the process. On error, it will log the error and exit with a non-zero exit code.
<!-- codegen:end -->

### Calculator example

Here's a more involved example, along with what it outputs:

<!-- codegen:start {preset: custom, require: tsx/cjs, source: ./readme-codegen.ts, export: dump, file: test/fixtures/calculator.ts} -->
<!-- hash:e30cac4beb319a42941777d631465ee0 -->
```ts
import {createCli, type TrpcCliMeta, trpcServer} from 'trpc-cli'
import {z} from 'zod'

const trpc = trpcServer.initTRPC.meta<TrpcCliMeta>().create()

const router = trpc.router({
  add: trpc.procedure
    .meta({
      description:
        'Add two numbers. Use this if you and your friend both have apples, and you want to know how many apples there are in total.',
    })
    .input(z.tuple([z.number(), z.number()]))
    .query(({input}) => input[0] + input[1]),
  subtract: trpc.procedure
    .meta({
      description:
        'Subtract two numbers. Useful if you have a number and you want to make it smaller.',
    })
    .input(z.tuple([z.number(), z.number()]))
    .query(({input}) => input[0] - input[1]),
  multiply: trpc.procedure
    .meta({
      description:
        'Multiply two numbers together. Useful if you want to count the number of tiles on your bathroom wall and are short on time.',
    })
    .input(z.tuple([z.number(), z.number()]))
    .query(({input}) => input[0] * input[1]),
  divide: trpc.procedure
    .meta({
      version: '1.0.0',
      description:
        "Divide two numbers. Useful if you have a number and you want to make it smaller and `subtract` isn't quite powerful enough for you.",
      examples: 'divide --left 8 --right 4',
    })
    .input(
      z.tuple([
        z.number().describe('numerator'),
        z
          .number()
          .refine(n => n !== 0)
          .describe('denominator'),
      ]),
    )
    .mutation(({input}) => input[0] / input[1]),
  squareRoot: trpc.procedure
    .meta({
      description:
        'Square root of a number. Useful if you have a square, know the area, and want to find the length of the side.',
    })
    .input(z.number())
    .query(({input}) => {
      if (input < 0) throw new Error(`Get real`)
      return Math.sqrt(input)
    }),
})

void createCli({router}).run()
```
<!-- codegen:end -->


Run `node path/to/cli --help` for formatted help text for the `sum` and `divide` commands.

<!-- codegen:start {preset: custom, require: tsx/cjs, source: ./readme-codegen.ts, export: command, command: './node_modules/.bin/tsx test/fixtures/calculator --help'} -->
`node path/to/calculator --help` output:

```
Usage: calculator [options] [command]

Available subcommands: add, subtract, multiply, divide, square-root

Options:
  -h, --help                            display help for command

Commands:
  add <parameter_1> <parameter_2>       Add two numbers. Use this if you and
                                        your friend both have apples, and you
                                        want to know how many apples there are
                                        in total.
  subtract <parameter_1> <parameter_2>  Subtract two numbers. Useful if you have
                                        a number and you want to make it
                                        smaller.
  multiply <parameter_1> <parameter_2>  Multiply two numbers together. Useful if
                                        you want to count the number of tiles on
                                        your bathroom wall and are short on
                                        time.
  divide <numerator> <denominator>      Divide two numbers. Useful if you have a
                                        number and you want to make it smaller
                                        and `subtract` isn't quite powerful
                                        enough for you.
  square-root <number>                  Square root of a number. Useful if you
                                        have a square, know the area, and want
                                        to find the length of the side.
  help [command]                        display help for command

```
<!-- codegen:end -->

You can also show help text for the corresponding procedures (which become "commands" in the CLI):

<!-- codegen:start {preset: custom, require: tsx/cjs, source: ./readme-codegen.ts, export: command, command: './node_modules/.bin/tsx test/fixtures/calculator add --help'} -->
`node path/to/calculator add --help` output:

```
Usage: calculator add [options] <parameter_1> <parameter_2>

Add two numbers. Use this if you and your friend both have apples, and you want
to know how many apples there are in total.

Arguments:
  parameter_1  number (required)
  parameter_2  number (required)

Options:
  -h, --help   display help for command

```
<!-- codegen:end -->

When passing a command along with its options, the return value will be logged to stdout:

<!-- codegen:start {preset: custom, require: tsx/cjs, source: ./readme-codegen.ts, export: command, command: './node_modules/.bin/tsx test/fixtures/calculator add 2 3'} -->
`node path/to/calculator add 2 3` output:

```
5
```
<!-- codegen:end -->

Invalid inputs are helpfully displayed, along with help text for the associated command:

<!-- codegen:start {preset: custom, require: tsx/cjs, source: ./readme-codegen.ts, export: command, command: './node_modules/.bin/tsx test/fixtures/calculator add 2 notanumber', reject: false} -->
`node path/to/calculator add 2 notanumber` output:

```
error: command-argument value 'notanumber' is invalid for argument 'parameter_2'. Invalid number: notanumber



Usage: calculator add [options] <parameter_1> <parameter_2>

Add two numbers. Use this if you and your friend both have apples, and you want
to know how many apples there are in total.

Arguments:
  parameter_1  number (required)
  parameter_2  number (required)

Options:
  -h, --help   display help for command

```
<!-- codegen:end -->


Note that procedures can define [`meta`](https://trpc.io/docs/server/metadata#create-router-with-typed-metadata) value with `description`, `usage` and `help` props. Zod's [`describe`](https://zod.dev/?id=describe) method allows adding descriptions to individual options.

```ts
import {type TrpcCliMeta} from 'trpc-cli'

const trpc = initTRPC.meta<TrpcCliMeta>().create() // `TrpcCliMeta` is a helper interface with description, usage, and examples, but you can use your own `meta` interface, anything with a `description?: string` property will be fine

const appRouter = trpc.router({
  divide: trpc.procedure
    .meta({
      description:
        'Divide two numbers. Useful when you have a pizza and you want to share it equally between friends.',
    })
    .input(
      z.object({
        left: z.number().describe('The numerator of the division operator'),
        right: z.number().describe('The denominator of the division operator'),
      }),
    )
    .mutation(({input}) => input.left / input.right),
})
```

## Validators

You can use any validator that [trpc supports](https://trpc.io/docs/server/validators), but for inputs to be converted into CLI arguments/options, they must be JSON schema compatible. The following validators are supported so far. Contributions are welcome for other validators - the requirement is that they must have a helper function that converts them into a JSON schema representation.

Note that JSON schema representations are not in general perfect 1-1 mappings with every validator library's API, so some procedures may default to use the JSON `--input` option instead.

### zod

Zod support is built-in, including the `zod-to-json-schema` conversion helper. You can also "bring your own" zod module (e.g. if you want to use a newer/older version of zod than the one included in `trpc-cli`).

#### zod v4

You can use zod v4 right now! You can start taking advantage of zod's new `meta` feature too to improve parameter names:

```ts
import {z} from 'zod/v4' // or import {z} from 'zod' if you have the v4 beta installed

const myRouter = t.router({
  createFile: t.procedure
    .input(
      z.string().meta({
        title: 'filepath',
        description: 'Path to the file to be created',
      }),
    )
    .mutation(async ({input}) => {
      /* */
    }),
})
```

Once zod v4 is stable, the `zod-validation-error` and `zod-to-json-schema` dependencies may be dropped from this library, since they are built into zod v4.

### arktype

`arktype` includes a `toJsonSchema` method on its types, so no extra dependencies are reuqired if you're using arktype to validate your inputs.

```ts
import {type} from 'arktype'
import {type TrpcCliMeta} from 'trpc-cli'

const t = initTRPC.meta<TrpcCliMeta>().create()

const router = t.router({
  add: t.procedure
    .input(type({left: 'number', right: 'number'}))
    .query(({input}) => input.left + input.right),
})

const cli = createCli({router})

cli.run() // e.g. `mycli add --left 1 --right 2`
```

- Note: you will need to install `arktype` as a dependency separately
- Note: some arktype features result in types that can't be converted cleanly to CLI args/options, so for some procedures you may need to use the `--input` option to pass in a JSON string. Check your CLI help text to see if this is the case. See https://github.com/arktypeio/arktype/issues/1379 for more info.

### valibot

Valibot support is enabled via the `@valibot/to-json-schema` package. Simply install it as a dependency and it should work. If you don't have it installed, your procedures will be mapped to commands that accept a plain JSON string as input (the help text will include a message explaining how to get richer input options).

```ts
import {type TrpcCliMeta} from 'trpc-cli'
import * as v from 'valibot'

const t = initTRPC.meta<TrpcCliMeta>().create()

const router = t.router({
  add: t.procedure
    .input(v.tuple([v.number(), v.number()]))
    .query(({input}) => input[0] + input[1]),
})

const cli = createCli({router})

cli.run() // e.g. `mycli add 1 2`
```

### effect

You can also use `effect` schemas - see [trpc docs on using effect validators](https://trpc.io/docs/server/validators#with-effect) - you'll need to use the `Schema.standardSchemaV1` helper that ships with `effect`:

>Note: `effect` support requires `effect >= 3.14.2` (which in turn depends on `@trpc/server >= 11.0.1` if passing in a custom `trpcServer`).

```ts
import {Schema} from 'effect'
import {type TrpcCliMeta} from 'trpc-cli'

const t = initTRPC.meta<TrpcCliMeta>().create()

const router = t.router({
  add: t.procedure
    .input(Schema.standardSchemaV1(Schema.Tuple(Schema.Number, Schema.Number)))
    .query(({input}) => input.left + input.right),
})

const cli = createCli({router, trpcServer: import('@trpc/server')})

cli.run() // e.g. `mycli add 1 2`
```

## tRPC v10 vs v11

Both versions 10 and 11 of `@trpc/server` are both supported. v11 is included in the dependencies of this packages, so that you can use it out of the box, but you can also use your own installation. If using tRPC v10 you must pass in your `@trpc/server` module to `createCli`:

```ts
const cli = createCli({router, trpcServer: import('@trpc/server')})
```

Or you can use top level await or `require` if you prefer:

```ts
const cli = createCli({router, trpcServer: await import('@trpc/server')})
const cli = createCli({router, trpcServer: require('@trpc/server')})
```

Note: previously, when trpc v11 was in preview, v10 was included in the dependencies.

## Output and lifecycle

The output of the command will be logged if it is truthy. The log algorithm aims to be friendly for bash-piping, usage with jq etc.:

- Arrays will be logged line be line
- For each line logged:
   - string, numbers and booleans are logged directly
   - objects are logged with `JSON.stringify(___, null, 2)`

So if the procedure returns `['one', 'two', 'three]` this will be written to stdout:

```
one
two
three
```

If the procedure returns `[{name: 'one'}, {name: 'two'}, {name: 'three'}]` this will be written to stdout:

```
{
  "name": "one"
}
{
  "name": "two"
}
{
  "name": "three"
}
```

This is to make it as easy as possible to use with other command line tools like `xargs`, `jq` etc. via bash-piping. If you don't want to rely on this logging, you can always log inside your procedures however you like and avoid returning a value.

The process will exit with code 0 if the command was successful, or 1 otherwise. 

You can also override the `logger` and `process` properties of the `run` method to change the default return-value logging and/or process.exit behaviour:

<!-- eslint-disable unicorn/no-process-exit -->
```ts
import {createCli} from 'trpc-cli'

const cli = createCli({router: yourRouter})

cli.run({
  logger: yourLogger, // should define `.info` and `.error` methods
  process: {
    exit: code => {
      if (code === 0) process.exit(0)
      else process.exit(123)
    },
  },
})
```

You could also override `process.exit` to avoid killing the process at all - see [programmatic usage](#programmatic-usage) for an example.

## Testing your CLI

Rather than testing your CLI via a subprocess, which is slow and doesn't provide great DX, it's better to use the router that is passed to it directly with [`createCallerFactory`](https://trpc.io/docs/server/server-side-calls#create-caller):

```ts
import {initTRPC} from '@trpc/server'
import {test, expect} from 'your-test-library'
import {router} from '../src'

const caller = initTRPC.create().createCallerFactory(router)({})

test('add', async () => {
  expect(await caller.add([2, 3])).toBe(5)
})
```

If you really want to test it as like a CLI and want to avoid a subprocess, you can also call the `run` method programmatically, and override the `process.exit` call and extract the resolve/reject values from `FailedToExitError`:

```ts
import {createCli, FailedToExitError} from 'trpc-cli'

const run = async (argv: string[]) => {
  const cli = createCli({router: calculatorRouter})
  return cli
    .run({
      argv,
      process: {exit: () => void 0 as never},
      logger: {info: () => {}, error: () => {}},
    })
    .catch(err => {
      // this will always throw, because our `exit` handler doesn't throw or exit the process
      while (err instanceof FailedToExitError) {
        if (err.exitCode === 0) {
          return err.cause // this is the return value of the procedure that was invoked
        }
        err = err.cause // use the underlying error that caused the exit
      }
      throw err
    })
}

test('make sure parsing works correctly', async () => {
  await expect(run(['add', '2', '3'])).resolves.toBe(5)
  await expect(run(['squareRoot', '--value=4'])).resolves.toBe(2)
  await expect(run(['squareRoot', `--value=-1`])).rejects.toMatchInlineSnapshot(
    `[Error: Get real]`,
  )
  await expect(run(['add', '2', 'notanumber'])).rejects.toMatchInlineSnapshot(`
    [Error: Validation error
      - Expected number, received string at index 1

    Usage: program add [options] <parameter_1> <parameter_2>

    Arguments:
      parameter_1   (required)
      parameter_2   (required)

    Options:
      -h, --help   display help for command
    ]
  `)
})
```

This will give you strong types for inputs and outputs, and is essentially what `trpc-cli` does under the hood after parsing and validating command-line input.

In general, you should rely on `trpc-cli` to correctly handle the lifecycle and output etc. when it's invoked as a CLI by end-users. If there are any problems there, they should be fixed on this repo - please raise an issue.

## Features and Limitations

- Nested subrouters ([example](./test/fixtures/migrations.ts)) - procedures in nested routers will become subcommands will be dot separated e.g. `mycli search byId --id 123`
- Middleware, `ctx`, multi-inputs work as normal
- Return values are logged using `console.info` (can be configured to pass in a custom logger)
- `process.exit(...)` called with either 0 or 1 depending on successful resolve
- Help text shown on invalid inputs
- Support option aliases via `aliases` meta property (see migrations example below)
- Union types work, but they should ideally be non-overlapping for best results
- Limitation: Only zod types are supported right now
- Limitation: Only object types are allowed as input. No positional arguments supported
   - If there's interest, this could be added in future for inputs of type `z.string()` or `z.tuple([z.string(), ...])`
- Limitation: Nested-object input props must be passed as json
   - e.g. `z.object({ foo: z.object({ bar: z.number() }) }))` can be supplied via using `--foo '{"bar": 123}'`
- Limitation: No `subscription` support.
   - In theory, this might be supportable via `@inquirer/prompts`. Proposals welcome!

## More Examples

### Migrator example

Given a migrations router looking like this:

<!-- codegen:start {preset: custom, require: tsx/cjs, source: ./readme-codegen.ts, export: dump, file: test/fixtures/migrations.ts} -->
<!-- hash:72921e331afb12cbf349fa2e980c9f26 -->
```ts
import {createCli, type TrpcCliMeta, trpcServer, z} from 'trpc-cli'
import * as trpcCompat from '../../src/trpc-compat'

const trpc = trpcServer.initTRPC.meta<TrpcCliMeta>().create()

const migrations = getMigrations()

const searchProcedure = trpc.procedure
  .meta({
    aliases: {
      options: {status: 's'},
    },
  })
  .input(
    z.object({
      status: z
        .enum(['executed', 'pending'])
        .optional()
        .describe('Filter to only show migrations with this status'),
    }),
  )
  .use(async ({next, input}) => {
    return next({
      ctx: {
        filter: (list: typeof migrations) =>
          list.filter(m => !input.status || m.status === input.status),
      },
    })
  })

export const router = trpc.router({
  up: trpc.procedure
    .meta({
      description:
        'Apply migrations. By default all pending migrations will be applied.',
    })
    .input(
      z.union([
        z.object({}).strict(), // use strict here to make sure `{step: 1}` doesn't "match" this first, just by having an ignore `step` property
        z.object({
          to: z.string().describe('Mark migrations up to this one as exectued'),
        }),
        z.object({
          step: z
            .number()
            .int()
            .positive()
            .describe('Mark this many migrations as executed'),
        }),
      ]),
    )
    .query(async ({input}) => {
      let toBeApplied = migrations
      if ('to' in input) {
        const index = migrations.findIndex(m => m.name === input.to)
        toBeApplied = migrations.slice(0, index + 1)
      }
      if ('step' in input) {
        const start = migrations.findIndex(m => m.status === 'pending')
        toBeApplied = migrations.slice(0, start + input.step)
      }
      toBeApplied.forEach(m => (m.status = 'executed'))
      return migrations.map(m => `${m.name}: ${m.status}`)
    }),
  create: trpc.procedure
    .meta({description: 'Create a new migration'})
    .input(
      z.object({name: z.string(), content: z.string()}), //
    )
    .mutation(async ({input}) => {
      migrations.push({...input, status: 'pending'})
      return migrations
    }),
  list: searchProcedure
    .meta({description: 'List all migrations'})
    .query(({ctx}) => ctx.filter(migrations)),
  search: trpc.router({
    byName: searchProcedure
      .meta({description: 'Look for migrations by name'})
      .input(z.object({name: z.string()}))
      .query(({ctx, input}) => {
        return ctx.filter(migrations.filter(m => m.name === input.name))
      }),
    byContent: searchProcedure
      .meta({
        description: 'Look for migrations by their script content',
        aliases: {
          options: {searchTerm: 'q'},
        },
      })
      .input(
        z.object({
          searchTerm: z
            .string()
            .describe(
              'Only show migrations whose `content` value contains this string',
            ),
        }),
      )
      .query(({ctx, input}) => {
        return ctx.filter(
          migrations.filter(m => m.content.includes(input.searchTerm)),
        )
      }),
  }),
}) satisfies trpcCompat.Trpc11RouterLike

if (require.main === module) {
  const cli = createCli({router})
  void cli.run()
}
function getMigrations() {
  return [
    {
      name: 'one',
      content: 'create table one(id int, name text)',
      status: 'executed',
    },
    {
      name: 'two',
      content: 'create view two as select name from one',
      status: 'executed',
    },
    {
      name: 'three',
      content: 'create table three(id int, foo int)',
      status: 'pending',
    },
    {
      name: 'four',
      content: 'create view four as select foo from three',
      status: 'pending',
    },
    {name: 'five', content: 'create table five(id int)', status: 'pending'},
  ]
}
```
<!-- codegen:end -->

Here's how the CLI will work:

<!-- codegen:start {preset: custom, require: tsx/cjs, source: ./readme-codegen.ts, export: command, command: './node_modules/.bin/tsx test/fixtures/migrations --help'} -->
`node path/to/migrations --help` output:

```
Usage: migrations [options] [command]

Available subcommands: up, create, list, search

Options:
  -h, --help        display help for command

Commands:
  up [options]      Apply migrations. By default all pending migrations will be
                    applied.
  create [options]  Create a new migration
  list [options]    List all migrations
  search            Available subcommands: by-name, by-content
  help [command]    display help for command

```
<!-- codegen:end -->

<!-- codegen:start {preset: custom, require: tsx/cjs, source: ./readme-codegen.ts, export: command, command: './node_modules/.bin/tsx test/fixtures/migrations apply --help'} -->
`node path/to/migrations apply --help` output:

```
Usage: migrations [options] [command]

Available subcommands: up, create, list, search

Options:
  -h, --help        display help for command

Commands:
  up [options]      Apply migrations. By default all pending migrations will be
                    applied.
  create [options]  Create a new migration
  list [options]    List all migrations
  search            Available subcommands: by-name, by-content
  help [command]    display help for command

```
<!-- codegen:end -->

<!-- codegen:start {preset: custom, require: tsx/cjs, source: ./readme-codegen.ts, export: command, command: './node_modules/.bin/tsx test/fixtures/migrations search.byContent --help'} -->
`node path/to/migrations search.byContent --help` output:

```
Usage: migrations [options] [command]

Available subcommands: up, create, list, search

Options:
  -h, --help        display help for command

Commands:
  up [options]      Apply migrations. By default all pending migrations will be
                    applied.
  create [options]  Create a new migration
  list [options]    List all migrations
  search            Available subcommands: by-name, by-content
  help [command]    display help for command

```
<!-- codegen:end -->

## Programmatic usage

This library should probably _not_ be used programmatically - the functionality all comes from a trpc router, which has [many other ways to be invoked](https://trpc.io/docs/community/awesome-trpc) (including the built-in `createCaller` helper bundled with `@trpc/server`).

The `.run()` function does return a value, but it's typed as `unknown` since the input is just `argv: string[]` . But if you really need to for some reason, you could override the `console.error` and `process.exit` calls:

```ts
import {createCli} from 'trpc-cli'

const cli = createCli({router: yourAppRouter})

const runCli = async (argv: string[]) => {
  return new Promise<void>((resolve, reject) => {
    cli.run({
      argv,
      logger: yourLogger, // needs `info` and `error` methods, at least
      process: {
        exit: code => {
          if (code === 0) {
            resolve()
          } else {
            reject(`CLI failed with exit code ${code}`)
          }
        },
      },
    })
  })
}
```

## Input Prompts

You can enable prompts for positional arguments and options simply by installing `enquirer`, `prompts` or `@inquirer/prompts`:

![](./docs/prompts-demo.gif)

```bash
npm install @inquirer/prompts
```

The pass it in when running your CLI:

```ts
import * as prompts from '@inquirer/prompts' // or import * as prompts from 'enquirer', or import * as prompts from 'prompts'
import {createCli} from 'trpc-cli'

const cli = createCli({router: myRouter})

cli.run({prompts})
```

The user will then be asked to input any missing arguments or options. Booleans, numbers, enums etc. will get appropriate user-friendly prompts, along with input validation.

You can also pass in a custom "Prompter". This in theory enables you to prompt in *any way* you'd like. You will be passed a `Command` instance, and then must define `input`, `select`, `confirm` and `checkbox` prompts. You can also define `setup` and `teardown` functions which run before and after the individual prompts for arguments and options. This could be used to render an all-in-one form filling in inputs. See [the tests for an example](./test/prompts.test.ts).

## Completions

> 🚧 Note: This feature is new! Please try it out and [file an issues](https://github.com/mmkal/trpc-cli/issues) if you have problems. 🚧

Completions are supported via [omelette](https://npmjs.com/package/omelette), which is an optional peer dependency. How to get them working:

```bash
npm install omelette @types/omelette
```

Then, pass in an `omelette` instance to the `completion` option:

```ts
import omelette from 'omelette'
import {createCli} from 'trpc-cli'

const cli = createCli({router: myRouter})

cli.run({
  completion: async () => {
    const completion = omelette('myprogram')
    if (process.argv.includes('--setupCompletions')) {
      completion.setupShellInitFile()
    }
    if (process.argv.includes('--removeCompletions')) {
      completion.cleanupShellInitFile()
    }
    return completion
  },
})
```

Write the completions to your shell init file by running:

```bash
node path/to/myprogram --setupCompletions
```

Then add an alias for the program corresponding to your `omelette` instance (in the example above, `omelette('myprogram')`):

```bash
echo 'myprogram() { node path/to/myprogram.js "$@" }' >> ~/.zshrc
```

Then reload your shell:

```bash
source ~/.zshrc
```

You can then use tab-completion to autocomplete commands and flags.

## Out of scope

- No stdout prettiness other than help text - use [`tasuku`](https://npmjs.com/package/tasuku) or [`listr2`](https://npmjs.com/package/listr2)

## Contributing

### Implementation and dependencies

All dependencies have zero dependencies of their own, so the dependency tree is very shallow.

![Dependency tree](./docs/deps.png)

- [@trpc/server](https://npmjs.com/package/@trpc/server) for the trpc router
- [commander](https://npmjs.com/package/commander) for parsing arguments before passing to trpc
- [zod](https://npmjs.com/package/zod) for input validation, included for convenience
- [zod-to-json-schema](https://npmjs.com/package/zod-to-json-schema) to convert zod schemas to make them easier to recurse and format help text from
- [zod-validation-error](https://npmjs.com/package/zod-validation-error) to make bad inputs have readable error messages

`zod` and `@tprc/server` are included as dependencies for convenience, but you can use your own separate installations if you prefer. Zod 3+ and @trpc/server 10 and 11, have been tested. It should work with most versions of zod.

### Testing

[`vitest`](https://npmjs.com/package/vitest) is used for testing. The tests consists of the example fixtures from this readme, executed as CLIs via a subprocess. Avoiding mocks this way ensures fully realistic outputs (the tradeoff being test-speed, but they're acceptably fast for now).<|MERGE_RESOLUTION|>--- conflicted
+++ resolved
@@ -328,11 +328,7 @@
 ### API docs
 
 <!-- codegen:start {preset: markdownFromJsdoc, source: src/index.ts, export: createCli} -->
-<<<<<<< HEAD
-#### [createCli](./src/index.ts#L126)
-=======
-#### [createCli](./src/index.ts#L128)
->>>>>>> 3b8919ce
+#### [createCli](./src/index.ts#L129)
 
 Run a trpc router as a CLI.
 
