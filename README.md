# trpc-cli [![Build Status](https://github.com/mmkal/trpc-cli/actions/workflows/ci.yml/badge.svg)](https://github.com/mmkal/trpc-cli/actions/workflows/ci.yml/badge.svg) [![npm](https://badgen.net/npm/v/trpc-cli)](https://www.npmjs.com/package/trpc-cli) [![X Follow](https://img.shields.io/twitter/follow/mmkalmmkal)](https://x.com/mmkalmmkal)

🔥 **Build production-quality command-line tools in minutes, not days** 🔥

trpc-cli transforms a [tRPC](https://trpc.io) router into a professional-grade CLI with zero boilerplate. Get end-to-end type safety, robust input validation, auto-generated help documentation, and command completion for free.

- ✅ Get all of trpc's type safety and DX building a CLI
- ✅ Automatic positional arguments and options via zod input types (or arktype, or valibot)
- ✅ Easily add subcommands via nested trpc routers
- ✅ Rich helptext out of the box
- ✅ Batteries included - no need to install any other libraries (even trpc!)
- ✅ Use advanced tRPC features like context and middleware in your CLI
<<<<<<< HEAD
✅ Build multimodal applications - use the same router for a CLI and an HTTP server, and more
=======
- ✅ Build multimodal applications - use the same router for a CLI and an HTTP server, and more

---

## Contents
>>>>>>> a70d1f04

<!-- codegen:start {preset: markdownTOC, maxDepth: 3} -->
- [Motivation](#motivation)
- [Installation](#installation)
- [Usage](#usage)
   - [Quickstart](#quickstart)
   - [Disclaimer](#disclaimer)
   - [Parameters and options](#parameters-and-options)
   - [Default command](#default-command)
   - [Complex inputs with JSON](#complex-inputs-with-json)
   - [API docs](#api-docs)
   - [Calculator example](#calculator-example)
- [Validators](#validators)
   - [zod](#zod)
   - [arktype](#arktype)
   - [valibot](#valibot)
- [tRPC v10 vs v11](#trpc-v10-vs-v11)
- [Output and lifecycle](#output-and-lifecycle)
- [Testing your CLI](#testing-your-cli)
- [Features and Limitations](#features-and-limitations)
- [More Examples](#more-examples)
   - [Migrator example](#migrator-example)
- [Programmatic usage](#programmatic-usage)
- [Completions](#completions)
- [Out of scope](#out-of-scope)
- [Contributing](#contributing)
   - [Implementation and dependencies](#implementation-and-dependencies)
   - [Testing](#testing)
<!-- codegen:end -->

## Motivation

tRPC offers best-in-class type-safety and DX for building "procedures" that validate their inputs, and abide by their own contracts. This library gives you all those DX benefits, and allows mapping the procedures directly to a CLI. This offers the easiest way to build a CLI while mapping parsed options into strongly-typed inputs, and automatically outputs `--help` documentation that's always up-to-date.

This isn't just the easiest and safest way to build a CLI, but you also get all the benefits of tRPC (and zod). For inputs, you can use zod regex types, transforms, refinements, and those will map directly into useful help-text for CLI users, and corresponding type correctness when maintaining your CLI program. You can also use tRPC context and middleware functionality just like you could if you were building a server. And as an added bonus, it becomes trivially easy to turn your CLI program into a fully-functional HTTP server. Or, you could add a "programmatic usage" to your library, just by wrapping your server with the built-in `createCaller` function from tRPC. This would all, of course, have runtime and compile-time type safety.

## Installation

```
npm install trpc-cli
```

## Usage

### Quickstart

The fastest way to get going is to write a normal tRPC router, using `trpcServer` and `zod` exports from this library, and turn it into a fully-functional CLI by passing it to `createCli`:

```ts
import {createCli, trpcServer, zod as z, type TrpcCliMeta} from 'trpc-cli'

const t = trpcServer.initTRPC.meta<TrpcCliMeta>().create()

const router = t.router({
  add: t.procedure
    .input(z.object({left: z.number(), right: z.number()}))
    .query(({input}) => input.left + input.right),
})

createCli({router}).run()
```

And that's it! Your tRPC router is now a CLI program with help text and input validation. You can run it with `node yourscript add --left 2 --right 3`.

[Docs here](https://trpc.io/docs/server/routers) if you're not familiar with tRPC.

You can also create a tRPC router in the usual way using imports from `@trpc/server` and `zod` - the builtin exports are purely a convenience for simple use-case:

```ts
import {initTRPC} from '@trpc/server'
import {createCli} from 'trpc-cli'
import {z} from 'zod'

const t = initTRPC.create()

export const router = t.router({
  add: t.procedure
    .input(z.object({left: z.number(), right: z.number()}))
    .query(({input}) => input.left + input.right),
})

const cli = createCli({router})
cli.run()
```

### Disclaimer

>Note that this library is still v0, so parts of the API may change slightly. The basic usage of `createCli({router}).run()` will remain though, and any breaking changes will be published via release notes.

### Parameters and options

CLI positional arguments and options are derived from each procedure's input type. Inputs use `zod` types for the procedure to be mapped to a CLI command.

#### positional arguments

positional arguments passed to the CLI can be declared with types representing strings, numbers or booleans:

```ts
t.router({
  double: t.procedure
    .input(z.number()) //
    .query(({input}) => input * 2),
})
```

You can also use anything that accepts string, number, or boolean inputs, like `z.enum(['up', 'down'])`, `z.number().int()`, `z.literal(123)`, `z.string().regex(/^\w+$/)` etc.

Multiple positional arguments can use a `z.tuple(...)` input type:

```ts
t.router({
  add: t.procedure
    .input(z.tuple([z.number(), z.number()]))
    .query(({input}) => input[0] + input[1]),
})
```

Which is invoked like `path/to/cli add 2 3` (outputting `5`).

>Note: positional arguments can use `.optional()` or `.nullish()`, but not `.nullable()`.

>Note: positional arguments can be named using `.describe('name of parameter')`, but names should not include any special characters.

>Note: positional arguments are parsed based on the expected target type. Booleans must be written as `true` or `false`, spelled out. In most cases, though, you'd be better off using [options](#options) for boolean inputs.

Array/spread parameters can use an array input type:

```ts
t.router({
  lint: t.procedure
    .input(z.array(z.string()).describe('file paths to lint'))
    .mutation(({input}) => {
      lintFiles(input.map(file => path.join(process.cwd(), file)))
    }),
})
```

Which is invoked like `path/to/mycli lint file1 file2 file3 file4`.

Array inputs can also be used with [options](#options) by nesting them in a tuple.

```ts
t.router({
  lint: t.procedure
    .input(
      z.tuple([
        z.array(z.string()).describe('file paths to lint'),
        z.object({maxWarnings: z.number().default(10)}),
      ]),
    )
    .mutation(({input}) => {
      const result = lintFiles(
        input.files.map(file => path.join(process.cwd(), file)),
      )
      if (result.warnings.length > input.maxWarnings) {
        throw new Error(`Too many warnings: ${result.warnings.length}`)
      }
    }),
})
```

Which could be invoked with any of:

- `mycli lint file1 file2 file3 file4 --max-warnings 10`
- `mycli lint file1 file2 file3 file4 --maxWarnings=10`
- `mycli lint --maxWarnings=10 file1 file2 file3 file4`
- `mycli lint --maxWarnings 10 file1 file2 file3 file4`

#### Options

`z.object(...)` inputs become options (passed with `--foo bar` or `--foo=bar`) syntax. Values are accepted in `--kebab-case`, and are parsed like in most CLI programs:

Strings:

- `z.object({foo: z.string()})` will map:
  - `--foo bar` or `--foo=bar` to `{foo: 'bar'}`

Booleans:

- `z.object({foo: z.boolean()})` or `z.object({foo: z.boolean().default(false)})` will map:
   - no option supplied to `{foo: false}`
   - `--foo` `{foo: true}`

- `z.object({foo: z.boolean().default(true)})` will map:
   - no option supplied to `{foo: true}`
   - `--no-foo` `{foo: false}`

- `z.object({foo: z.boolean().optional()})` will map:
  - no option supplied to `{}` (foo is undefined)
  - `--foo` to `{foo: true}`
  - `--foo false` to `{foo: false}` (note: `--no-foo` doesn't work here, because its existence prevents `{}` from being the default value)

Numbers:

- `z.object({foo: z.number()})` will map:
   - `--foo 1` or `--foo=1` to `{foo: 1}`

Other types:
- `z.object({ foo: z.object({ bar: z.number() }) })` will parse inputs as JSON:
   - `--foo '{"bar": 1}'` maps to `{foo: {bar: 1}}`

Multi-word options:

- `z.object({ multiWord: z.string() })` will map:
  - `--multi-word foo` to `{multiWord: 'foo'}`

Unions and intersections should also work as expected, but make sure to test them thoroughly, especially if they are deeply-nested.

#### Both

To use positional arguments _and_ options, use a tuple with an object at the end:

```ts
t.router({
  copy: t.procedure
    .input(
      z.tuple([
        z.string().describe('source'),
        z.string().describe('target'),
        z.object({
          mkdirp: z
            .boolean()
            .optional()
            .describe("Ensure target's parent directory exists before copying"),
        }),
      ]),
    )
    .mutation(async ({input: [source, target, opts]}) => {
      if (opts.mkdirp) {
        await fs.mkdir(path.dirname(target, {recursive: true}))
      }
      await fs.copyFile(source, target)
    }),
})
```

You might use the above with a command like:

```
path/to/cli copy a.txt b.txt --mkdirp
```

>Note: object types for options must appear _last_ in the `.input(...)` tuple, when being used with positional arguments. So `z.tuple([z.string(), z.object({mkdirp: z.boolean()}), z.string()])` would not be allowed.

>You can pass an existing tRPC router that's primarily designed to be deployed as a server, in order to invoke your procedures directly in development.

### Default command

You can define a default command for your CLI - set this to the procedure that should be invoked directly when calling your CLI. Useful for simple CLIs that only do one thing, or when you want to make the most common command very quick to type (e.g. `yarn` being an alias for `yarn install`):

```ts
#!/usr/bin/env node
// filename: yarn
const router = t.router({
  install: t.procedure //
    .meta({default: true})
    .mutation(() => console.log('installing...')),
})

const cli = createCli({router})

cli.run()
```

The above can be invoked with either `yarn` or `yarn install`. You can also set `default: true` on subcommands, which makes them the default for their parent.

### Complex inputs with JSON

Procedures with inputs that cannot be cleanly mapped to positional arguments and CLI options are automatically configured to accept a JSON string via the `--input` option. This ensures that every procedure in your router is accessible via the CLI, even those with complex input types.

```ts
const router = t.router({
  foo: t.procedure
    // This input type can't be directly mapped to CLI arguments
    // (object in the middle of a tuple doesn't work for positional args):
    .input(z.tuple([z.string(), z.object({abc: z.string()}), z.string()]))
    .query(({input}) => `Got ${input[0]}, ${input[1].abc}, and ${input[2]}`),
})

const cli = createCli({router})

// Even though the input isn't ideal for CLI, you can still use it:
// mycli foo --input '["first", {"abc": "middle"}, "last"]'
```

Rather than ignoring these procedures, trpc-cli makes them available through JSON input, allowing you to pass complex data structures that wouldn't work well with traditional CLI arguments.

You can also explicitly opt into this behavior for any procedure by setting `jsonInput: true` in its meta, regardless of whether its input could be mapped to CLI arguments.

### API docs

<!-- codegen:start {preset: markdownFromJsdoc, source: src/index.ts, export: createCli} -->
#### [createCli](./src/index.ts#L66)

Run a trpc router as a CLI.

##### Params

|name      |description                                                                              |
|----------|-----------------------------------------------------------------------------------------|
|router    |A trpc router                                                                            |
|context   |The context to use when calling the procedures - needed if your router requires a context|
|trpcServer|The trpc server module to use. Only needed if using trpc v10.                            |

##### Returns

A CLI object with a `run` method that can be called to run the CLI. The `run` method will parse the command line arguments, call the appropriate trpc procedure, log the result and exit the process. On error, it will log the error and exit with a non-zero exit code.
<!-- codegen:end -->

### Calculator example

Here's a more involved example, along with what it outputs:

<!-- codegen:start {preset: custom, require: tsx/cjs, source: ./readme-codegen.ts, export: dump, file: test/fixtures/calculator.ts} -->
<!-- hash:e30cac4beb319a42941777d631465ee0 -->
```ts
import {createCli, type TrpcCliMeta, trpcServer} from 'trpc-cli'
import {z} from 'zod'

const trpc = trpcServer.initTRPC.meta<TrpcCliMeta>().create()

const router = trpc.router({
  add: trpc.procedure
    .meta({
      description:
        'Add two numbers. Use this if you and your friend both have apples, and you want to know how many apples there are in total.',
    })
    .input(z.tuple([z.number(), z.number()]))
    .query(({input}) => input[0] + input[1]),
  subtract: trpc.procedure
    .meta({
      description:
        'Subtract two numbers. Useful if you have a number and you want to make it smaller.',
    })
    .input(z.tuple([z.number(), z.number()]))
    .query(({input}) => input[0] - input[1]),
  multiply: trpc.procedure
    .meta({
      description:
        'Multiply two numbers together. Useful if you want to count the number of tiles on your bathroom wall and are short on time.',
    })
    .input(z.tuple([z.number(), z.number()]))
    .query(({input}) => input[0] * input[1]),
  divide: trpc.procedure
    .meta({
      version: '1.0.0',
      description:
        "Divide two numbers. Useful if you have a number and you want to make it smaller and `subtract` isn't quite powerful enough for you.",
      examples: 'divide --left 8 --right 4',
    })
    .input(
      z.tuple([
        z.number().describe('numerator'),
        z
          .number()
          .refine(n => n !== 0)
          .describe('denominator'),
      ]),
    )
    .mutation(({input}) => input[0] / input[1]),
  squareRoot: trpc.procedure
    .meta({
      description:
        'Square root of a number. Useful if you have a square, know the area, and want to find the length of the side.',
    })
    .input(z.number())
    .query(({input}) => {
      if (input < 0) throw new Error(`Get real`)
      return Math.sqrt(input)
    }),
})

void createCli({router}).run()
```
<!-- codegen:end -->


Run `node path/to/cli --help` for formatted help text for the `sum` and `divide` commands.

<!-- codegen:start {preset: custom, require: tsx/cjs, source: ./readme-codegen.ts, export: command, command: './node_modules/.bin/tsx test/fixtures/calculator --help'} -->
`node path/to/calculator --help` output:

```
Usage: calculator [options] [command]

Options:
  -h, --help                            display help for command

Commands:
  add <parameter_1> <parameter_2>       Add two numbers. Use this if you and
                                        your friend both have apples, and you
                                        want to know how many apples there are
                                        in total.
  subtract <parameter_1> <parameter_2>  Subtract two numbers. Useful if you have
                                        a number and you want to make it
                                        smaller.
  multiply <parameter_1> <parameter_2>  Multiply two numbers together. Useful if
                                        you want to count the number of tiles on
                                        your bathroom wall and are short on
                                        time.
  divide <numerator> <denominator>      Divide two numbers. Useful if you have a
                                        number and you want to make it smaller
                                        and `subtract` isn't quite powerful
                                        enough for you.
  squareRoot <number>                   Square root of a number. Useful if you
                                        have a square, know the area, and want
                                        to find the length of the side.
  help [command]                        display help for command
```
<!-- codegen:end -->

You can also show help text for the corresponding procedures (which become "commands" in the CLI):

<!-- codegen:start {preset: custom, require: tsx/cjs, source: ./readme-codegen.ts, export: command, command: './node_modules/.bin/tsx test/fixtures/calculator add --help'} -->
`node path/to/calculator add --help` output:

```
Usage: calculator add [options] <parameter_1> <parameter_2>

Add two numbers. Use this if you and your friend both have apples, and you want
to know how many apples there are in total.

Arguments:
  parameter_1  number (required)
  parameter_2  number (required)

Options:
  -h, --help   display help for command

```
<!-- codegen:end -->

When passing a command along with its options, the return value will be logged to stdout:

<!-- codegen:start {preset: custom, require: tsx/cjs, source: ./readme-codegen.ts, export: command, command: './node_modules/.bin/tsx test/fixtures/calculator add 2 3'} -->
`node path/to/calculator add 2 3` output:

```
5
```
<!-- codegen:end -->

Invalid inputs are helpfully displayed, along with help text for the associated command:

<!-- codegen:start {preset: custom, require: tsx/cjs, source: ./readme-codegen.ts, export: command, command: './node_modules/.bin/tsx test/fixtures/calculator add 2 notanumber', reject: false} -->
`node path/to/calculator add 2 notanumber` output:

```
Validation error
  - Expected number, received string at index 1

Usage: calculator add [options] <parameter_1> <parameter_2>

Add two numbers. Use this if you and your friend both have apples, and you want
to know how many apples there are in total.

Arguments:
  parameter_1  number (required)
  parameter_2  number (required)

Options:
  -h, --help   display help for command

```
<!-- codegen:end -->


Note that procedures can define [`meta`](https://trpc.io/docs/server/metadata#create-router-with-typed-metadata) value with `description`, `usage` and `help` props. Zod's [`describe`](https://zod.dev/?id=describe) method allows adding descriptions to individual options.

```ts
import {type TrpcCliMeta} from 'trpc-cli'

const trpc = initTRPC.meta<TrpcCliMeta>().create() // `TrpcCliMeta` is a helper interface with description, usage, and examples, but you can use your own `meta` interface, anything with a `description?: string` property will be fine

const appRouter = trpc.router({
  divide: trpc.procedure
    .meta({
      description:
        'Divide two numbers. Useful when you have a pizza and you want to share it equally between friends.',
    })
    .input(
      z.object({
        left: z.number().describe('The numerator of the division operator'),
        right: z.number().describe('The denominator of the division operator'),
      }),
    )
    .mutation(({input}) => input.left / input.right),
})
```

## Validators

You can use any validator that [trpc supports](https://trpc.io/docs/server/validators), but for inputs to be converted into CLI arguments/options, they must be JSON schema compatible. The following validators are supported so far. Contributions are welcome for other validators - the requirement is that they must have a helper function that converts them into a JSON schema representation.

Note that JSON schema representations are not in general perfect 1-1 mappings with every validator library's API, so some procedures may default to use the JSON `--input` option instead.

### zod

Zod support is built-in, including the `zod-to-json-schema` conversion helper. You can also "bring your own" zod module (e.g. if you want to use a newer/older version of zod than the one included in `trpc-cli`).

### arktype

`arktype` includes a `toJsonSchema` method on its types, so no extra dependencies are reuqired if you're using arktype to validate your inputs.

```ts
import {type} from 'arktype'
import {type TrpcCliMeta} from 'trpc-cli'

const t = initTRPC.meta<TrpcCliMeta>().create()

const router = t.router({
  add: t.procedure
    .input(type({left: 'number', right: 'number'}))
    .query(({input}) => input.left + input.right),
})

const cli = createCli({router})

cli.run() // e.g. `mycli add --left 1 --right 2`
```

- Note: you will need to install `arktype` as a dependency separately
- Note: some arktype features result in types that can't be converted cleanly to CLI args/options, so for some procedures you may need to use the `--input` option to pass in a JSON string. Check your CLI help text to see if this is the case. See https://github.com/arktypeio/arktype/issues/1379 for more info.

### valibot

Valibot support is enabled via the `@valibot/to-json-schema` package. Simply install it as a dependency and it should work. If you don't have it installed, your procedures will be mapped to commands that accept a plain JSON string as input (the help text will include a message explaining how to get richer input options).

```ts
import {type TrpcCliMeta} from 'trpc-cli'
import * as v from 'valibot'

const t = initTRPC.meta<TrpcCliMeta>().create()

const router = t.router({
  add: t.procedure
    .input(v.tuple([v.number(), v.number()]))
    .query(({input}) => input[0] + input[1]),
})

const cli = createCli({router})

cli.run() // e.g. `mycli add 1 2`
```

## tRPC v10 vs v11

Both versions 10 and 11 of `@trpc/server` are both supported. v11 is included in the dependencies of this packages, so that you can use it out of the box, but you can also use your own installation. If using tRPC v10 you must pass in your `@trpc/server` module to `createCli`:

```ts
const cli = createCli({router, trpcServer: import('@trpc/server')})
```

Or you can use top level await or `require` if you prefer:

```ts
const cli = createCli({router, trpcServer: await import('@trpc/server')})
const cli = createCli({router, trpcServer: require('@trpc/server')})
```

Note: previously, when trpc v11 was in preview, v10 was included in the dependencies.

## Output and lifecycle

The output of the command will be logged if it is truthy. The log algorithm aims to be friendly for bash-piping, usage with jq etc.:

- Arrays will be logged line be line
- For each line logged:
   - string, numbers and booleans are logged directly
   - objects are logged with `JSON.stringify(___, null, 2)`

So if the procedure returns `['one', 'two', 'three]` this will be written to stdout:

```
one
two
three
```

If the procedure returns `[{name: 'one'}, {name: 'two'}, {name: 'three'}]` this will be written to stdout:

```
{
  "name": "one"
}
{
  "name": "two"
}
{
  "name": "three"
}
```

This is to make it as easy as possible to use with other command line tools like `xargs`, `jq` etc. via bash-piping. If you don't want to rely on this logging, you can always log inside your procedures however you like and avoid returning a value.

The process will exit with code 0 if the command was successful, or 1 otherwise. 

You can also override the `logger` and `process` properties of the `run` method to change the default return-value logging and/or process.exit behaviour:

<!-- eslint-disable unicorn/no-process-exit -->
```ts
import {createCli} from 'trpc-cli'

const cli = createCli({router: yourRouter})

cli.run({
  logger: yourLogger, // should define `.info` and `.error` methods
  process: {
    exit: code => {
      if (code === 0) process.exit(0)
      else process.exit(123)
    },
  },
})
```

You could also override `process.exit` to avoid killing the process at all - see [programmatic usage](#programmatic-usage) for an example.

## Testing your CLI

Rather than testing your CLI via a subprocess, which is slow and doesn't provide great DX, it's better to use the router that is passed to it directly with [`createCallerFactory`](https://trpc.io/docs/server/server-side-calls#create-caller):

```ts
import {initTRPC} from '@trpc/server'
import {test, expect} from 'your-test-library'
import {router} from '../src'

const caller = initTRPC.create().createCallerFactory(router)({})

test('add', async () => {
  expect(await caller.add([2, 3])).toBe(5)
})
```

If you really want to test it as like a CLI and want to avoid a subprocess, you can also call the `run` method programmatically, and override the `process.exit` call and extract the resolve/reject values from `FailedToExitError`:

```ts
import {createCli, FailedToExitError} from 'trpc-cli'

const run = async (argv: string[]) => {
  const cli = createCli({router: calculatorRouter})
  return cli
    .run({
      argv,
      process: {exit: () => void 0 as never},
      logger: {info: () => {}, error: () => {}},
    })
    .catch(err => {
      // this will always throw, because our `exit` handler doesn't throw or exit the process
      while (err instanceof FailedToExitError) {
        if (err.exitCode === 0) {
          return err.cause // this is the return value of the procedure that was invoked
        }
        err = err.cause // use the underlying error that caused the exit
      }
      throw err
    })
}

test('make sure parsing works correctly', async () => {
  await expect(run(['add', '2', '3'])).resolves.toBe(5)
  await expect(run(['squareRoot', '--value=4'])).resolves.toBe(2)
  await expect(run(['squareRoot', `--value=-1`])).rejects.toMatchInlineSnapshot(
    `[Error: Get real]`,
  )
  await expect(run(['add', '2', 'notanumber'])).rejects.toMatchInlineSnapshot(`
    [Error: Validation error
      - Expected number, received string at index 1

    Usage: program add [options] <parameter_1> <parameter_2>

    Arguments:
      parameter_1   (required)
      parameter_2   (required)

    Options:
      -h, --help   display help for command
    ]
  `)
})
```

This will give you strong types for inputs and outputs, and is essentially what `trpc-cli` does under the hood after parsing and validating command-line input.

In general, you should rely on `trpc-cli` to correctly handle the lifecycle and output etc. when it's invoked as a CLI by end-users. If there are any problems there, they should be fixed on this repo - please raise an issue.

## Features and Limitations

- Nested subrouters ([example](./test/fixtures/migrations.ts)) - procedures in nested routers will become subcommands will be dot separated e.g. `mycli search byId --id 123`
- Middleware, `ctx`, multi-inputs work as normal
- Return values are logged using `console.info` (can be configured to pass in a custom logger)
- `process.exit(...)` called with either 0 or 1 depending on successful resolve
- Help text shown on invalid inputs
- Support option aliases via `aliases` meta property (see migrations example below)
- Union types work, but they should ideally be non-overlapping for best results
- Limitation: Only zod types are supported right now
- Limitation: Only object types are allowed as input. No positional arguments supported
   - If there's interest, this could be added in future for inputs of type `z.string()` or `z.tuple([z.string(), ...])`
- Limitation: Nested-object input props must be passed as json
   - e.g. `z.object({ foo: z.object({ bar: z.number() }) }))` can be supplied via using `--foo '{"bar": 123}'`
- Limitation: No `subscription` support.
   - In theory, this might be supportable via `@inquirer/prompts`. Proposals welcome!

## More Examples

### Migrator example

Given a migrations router looking like this:

<!-- codegen:start {preset: custom, require: tsx/cjs, source: ./readme-codegen.ts, export: dump, file: test/fixtures/migrations.ts} -->
<!-- hash:72faa81c6576474f5c9965523accbd81 -->
```ts
import {createCli, type TrpcCliMeta, trpcServer, z} from 'trpc-cli'
import * as trpcCompat from '../../src/trpc-compat'

const trpc = trpcServer.initTRPC.meta<TrpcCliMeta>().create()

const migrations = getMigrations()

const searchProcedure = trpc.procedure
  .meta({
    aliases: {
      options: {status: 's'},
    },
  })
  .input(
    z.object({
      status: z
        .enum(['executed', 'pending'])
        .optional()
        .describe('Filter to only show migrations with this status'),
    }),
  )
  .use(async ({next, input}) => {
    return next({
      ctx: {
        filter: (list: typeof migrations) =>
          list.filter(m => !input.status || m.status === input.status),
      },
    })
  })

const router = trpc.router({
  up: trpc.procedure
    .meta({
      description:
        'Apply migrations. By default all pending migrations will be applied.',
    })
    .input(
      z.union([
        z.object({}).strict(), // use strict here to make sure `{step: 1}` doesn't "match" this first, just by having an ignore `step` property
        z.object({
          to: z.string().describe('Mark migrations up to this one as exectued'),
        }),
        z.object({
          step: z
            .number()
            .int()
            .positive()
            .describe('Mark this many migrations as executed'),
        }),
      ]),
    )
    .query(async ({input}) => {
      let toBeApplied = migrations
      if ('to' in input) {
        const index = migrations.findIndex(m => m.name === input.to)
        toBeApplied = migrations.slice(0, index + 1)
      }
      if ('step' in input) {
        const start = migrations.findIndex(m => m.status === 'pending')
        toBeApplied = migrations.slice(0, start + input.step)
      }
      toBeApplied.forEach(m => (m.status = 'executed'))
      return migrations.map(m => `${m.name}: ${m.status}`)
    }),
  create: trpc.procedure
    .meta({description: 'Create a new migration'})
    .input(
      z.object({name: z.string(), content: z.string()}), //
    )
    .mutation(async ({input}) => {
      migrations.push({...input, status: 'pending'})
      return migrations
    }),
  list: searchProcedure
    .meta({description: 'List all migrations'})
    .query(({ctx}) => ctx.filter(migrations)),
  search: trpc.router({
    byName: searchProcedure
      .meta({description: 'Look for migrations by name'})
      .input(z.object({name: z.string()}))
      .query(({ctx, input}) => {
        return ctx.filter(migrations.filter(m => m.name === input.name))
      }),
    byContent: searchProcedure
      .meta({
        description: 'Look for migrations by their script content',
        aliases: {
          options: {searchTerm: 'q'},
        },
      })
      .input(
        z.object({
          searchTerm: z
            .string()
            .describe(
              'Only show migrations whose `content` value contains this string',
            ),
        }),
      )
      .query(({ctx, input}) => {
        return ctx.filter(
          migrations.filter(m => m.content.includes(input.searchTerm)),
        )
      }),
  }),
}) satisfies trpcCompat.Trpc10RouterLike

const cli = createCli({router})

void cli.run()

function getMigrations() {
  return [
    {
      name: 'one',
      content: 'create table one(id int, name text)',
      status: 'executed',
    },
    {
      name: 'two',
      content: 'create view two as select name from one',
      status: 'executed',
    },
    {
      name: 'three',
      content: 'create table three(id int, foo int)',
      status: 'pending',
    },
    {
      name: 'four',
      content: 'create view four as select foo from three',
      status: 'pending',
    },
    {name: 'five', content: 'create table five(id int)', status: 'pending'},
  ]
}
```
<!-- codegen:end -->

Here's how the CLI will work:

<!-- codegen:start {preset: custom, require: tsx/cjs, source: ./readme-codegen.ts, export: command, command: './node_modules/.bin/tsx test/fixtures/migrations --help'} -->
`node path/to/migrations --help` output:

```
Usage: migrations [options] [command]

Options:
  -h, --help        display help for command

Commands:
  up [options]      Apply migrations. By default all pending migrations will be
                    applied.
  create [options]  Create a new migration
  list [options]    List all migrations
  search            Available subcommands: byName, byContent
  help [command]    display help for command
```
<!-- codegen:end -->

<!-- codegen:start {preset: custom, require: tsx/cjs, source: ./readme-codegen.ts, export: command, command: './node_modules/.bin/tsx test/fixtures/migrations apply --help'} -->
`node path/to/migrations apply --help` output:

```
Usage: migrations [options] [command]

Options:
  -h, --help        display help for command

Commands:
  up [options]      Apply migrations. By default all pending migrations will be
                    applied.
  create [options]  Create a new migration
  list [options]    List all migrations
  search            Available subcommands: byName, byContent
  help [command]    display help for command
```
<!-- codegen:end -->

<!-- codegen:start {preset: custom, require: tsx/cjs, source: ./readme-codegen.ts, export: command, command: './node_modules/.bin/tsx test/fixtures/migrations search.byContent --help'} -->
`node path/to/migrations search.byContent --help` output:

```
Usage: migrations [options] [command]

Options:
  -h, --help        display help for command

Commands:
  up [options]      Apply migrations. By default all pending migrations will be
                    applied.
  create [options]  Create a new migration
  list [options]    List all migrations
  search            Available subcommands: byName, byContent
  help [command]    display help for command
```
<!-- codegen:end -->

## Programmatic usage

This library should probably _not_ be used programmatically - the functionality all comes from a trpc router, which has [many other ways to be invoked](https://trpc.io/docs/community/awesome-trpc) (including the built-in `createCaller` helper bundled with `@trpc/server`).

The `.run()` function does return a value, but it's typed as `unknown` since the input is just `argv: string[]` . But if you really need to for some reason, you could override the `console.error` and `process.exit` calls:

```ts
import {createCli} from 'trpc-cli'

const cli = createCli({router: yourAppRouter})

const runCli = async (argv: string[]) => {
  return new Promise<void>((resolve, reject) => {
    cli.run({
      argv,
      logger: yourLogger, // needs `info` and `error` methods, at least
      process: {
        exit: code => {
          if (code === 0) {
            resolve()
          } else {
            reject(`CLI failed with exit code ${code}`)
          }
        },
      },
    })
  })
}
```

## Completions

Completions are supported via [omelette](https://npmjs.com/package/omelette), which is an optional peer dependency. How to get them working:

```bash
npm install omelette @types/omelette
```

Then, pass in an `omelette` instance to the `completion` option:

```ts
import omelette from 'omelette'
import {createCli} from 'trpc-cli'

const cli = createCli({router: myRouter})

cli.run({
  completion: async () => {
    const completion = omelette('myprogram')
    if (process.argv.includes('--setupCompletions')) {
      completion.setupShellInitFile()
    }
    if (process.argv.includes('--removeCompletions')) {
      completion.cleanupShellInitFile()
    }
    return completion
  },
})
```

Write the completions to your shell init file by running:

```bash
node path/to/myprogram --setupCompletions
```

Then add an alias for the program corresponding to your `omelette` instance (in the example above, `omelette('myprogram')`):

```bash
echo 'myprogram() { node path/to/myprogram.js "$@" }' >> ~/.zshrc
```

Then reload your shell:

```bash
source ~/.zshrc
```

You can then use tab-completion to autocomplete commands and flags.

## Out of scope

- No stdin reading - I'd recommend using [`@inquirer/prompts`](https://npmjs.com/package/@inquirer/prompts) which is type safe and easy to use
- No stdout prettiness other than help text - use [`tasuku`](https://npmjs.com/package/tasuku) or [`listr2`](https://npmjs.com/package/listr2)

## Contributing

### Implementation and dependencies

All dependencies have zero dependencies of their own, so the dependency tree is very shallow.

![Dependency tree](./docs/deps.png)

- [@trpc/server](https://npmjs.com/package/@trpc/server) for the trpc router
- [commander](https://npmjs.com/package/commander) for parsing arguments before passing to trpc
- [zod](https://npmjs.com/package/zod) for input validation, included for convenience
- [zod-to-json-schema](https://npmjs.com/package/zod-to-json-schema) to convert zod schemas to make them easier to recurse and format help text from
- [zod-validation-error](https://npmjs.com/package/zod-validation-error) to make bad inputs have readable error messages

`zod` and `@tprc/server` are included as dependencies for convenience, but you can use your own separate installations if you prefer. Zod 3+ and @trpc/server 10 and 11, have been tested. It should work with most versions of zod.

### Testing

[`vitest`](https://npmjs.com/package/vitest) is used for testing. The tests consists of the example fixtures from this readme, executed as CLIs via a subprocess. Avoiding mocks this way ensures fully realistic outputs (the tradeoff being test-speed, but they're acceptably fast for now).<|MERGE_RESOLUTION|>--- conflicted
+++ resolved
@@ -10,15 +10,11 @@
 - ✅ Rich helptext out of the box
 - ✅ Batteries included - no need to install any other libraries (even trpc!)
 - ✅ Use advanced tRPC features like context and middleware in your CLI
-<<<<<<< HEAD
-✅ Build multimodal applications - use the same router for a CLI and an HTTP server, and more
-=======
 - ✅ Build multimodal applications - use the same router for a CLI and an HTTP server, and more
 
 ---
 
 ## Contents
->>>>>>> a70d1f04
 
 <!-- codegen:start {preset: markdownTOC, maxDepth: 3} -->
 - [Motivation](#motivation)
