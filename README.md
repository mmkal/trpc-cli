# trpc-cli [![Build Status](https://github.com/mmkal/trpc-cli/actions/workflows/ci.yml/badge.svg)](https://github.com/mmkal/trpc-cli/actions/workflows/ci.yml/badge.svg) [![npm](https://badgen.net/npm/v/trpc-cli)](https://www.npmjs.com/package/trpc-cli) [![X Follow](https://img.shields.io/twitter/follow/mmkalmmkal)](https://x.com/mmkalmmkal)

🔥 **Build production-quality command-line tools in minutes, not days** 🔥

![Demo](./docs/usage-demo.gif)

trpc-cli transforms a [tRPC](https://trpc.io) router into a professional-grade CLI with zero boilerplate. Get end-to-end type safety, input validation, auto-generated help documentation, and command completion for free.

- ✅ Get all of trpc's type safety and DX building a CLI
- ✅ Automatic positional arguments and options via zod input types (or arktype, or valibot)
- ✅ Easily add subcommands via nested trpc routers
- ✅ Rich helptext out of the box
- ✅ Batteries included - no need to install any other libraries (even trpc!)
- ✅ Automatic input prompts
- ✅ Automatic shell autocompletions
- ✅ Use advanced tRPC features like context and middleware in your CLI
- ✅ Build multimodal applications - use the same router for a CLI and an HTTP server, and more
- ✅ No config needed. Run on an existing router with `npx trpc-cli src/your-router.ts`

---

## Contents

<!-- codegen:start {preset: markdownTOC, maxDepth: 3} -->
- [Contents](#contents)
- [Motivation](#motivation)
- [Installation](#installation)
- [Usage](#usage)
   - [Quickstart](#quickstart)
   - [Existing routers](#existing-routers)
   - [Disclaimer](#disclaimer)
   - [Parameters and options](#parameters-and-options)
   - [Default command](#default-command)
   - [Complex inputs with JSON](#complex-inputs-with-json)
   - [API docs](#api-docs)
   - [Calculator example](#calculator-example)
- [Validators](#validators)
   - [zod](#zod)
   - [arktype](#arktype)
   - [valibot](#valibot)
   - [effect](#effect)
- [tRPC v10 vs v11](#trpc-v10-vs-v11)
- [Output and lifecycle](#output-and-lifecycle)
- [Testing your CLI](#testing-your-cli)
- [Features and Limitations](#features-and-limitations)
- [More Examples](#more-examples)
   - [Migrator example](#migrator-example)
- [Programmatic usage](#programmatic-usage)
- [Input Prompts](#input-prompts)
- [Completions](#completions)
- [Out of scope](#out-of-scope)
- [Contributing](#contributing)
   - [Implementation and dependencies](#implementation-and-dependencies)
   - [Testing](#testing)
<!-- codegen:end -->

## Motivation

tRPC offers best-in-class type-safety and DX for building "procedures" that validate their inputs, and abide by their own contracts. This library gives you all those DX benefits, and allows mapping the procedures directly to a CLI. This offers the easiest way to build a CLI while mapping parsed options into strongly-typed inputs, and automatically outputs `--help` documentation that's always up-to-date.

This isn't just the easiest and safest way to build a CLI, but you also get all the benefits of tRPC (and zod). For inputs, you can use zod regex types, transforms, refinements, and those will map directly into useful help-text for CLI users, and corresponding type correctness when maintaining your CLI program. You can also use tRPC context and middleware functionality just like you could if you were building a server. And as an added bonus, it becomes trivially easy to turn your CLI program into a fully-functional HTTP server. Or, you could add a "programmatic usage" to your library, just by wrapping your server with the built-in `createCaller` function from tRPC. This would all, of course, have runtime and compile-time type safety.

## Installation

```
npm install trpc-cli
```

## Usage

### Quickstart

The fastest way to get going is to write a normal tRPC router, using `trpcServer` and `zod` exports from this library, and turn it into a fully-functional CLI by passing it to `createCli`:

```ts
import {createCli, trpcServer, zod as z, type TrpcCliMeta} from 'trpc-cli'

const t = trpcServer.initTRPC.meta<TrpcCliMeta>().create()

const router = t.router({
  add: t.procedure
    .input(z.object({left: z.number(), right: z.number()}))
    .query(({input}) => input.left + input.right),
})

createCli({router}).run()
```

And that's it! Your tRPC router is now a CLI program with help text and input validation. You can run it with `node yourscript add --left 2 --right 3`.

[Docs here](https://trpc.io/docs/server/routers) if you're not familiar with tRPC.

You can also create a tRPC router in the usual way using imports from `@trpc/server` and `zod` - the builtin exports are purely a convenience for simple use-case:

```ts
import {initTRPC} from '@trpc/server'
import {createCli} from 'trpc-cli'
import {z} from 'zod'

const t = initTRPC.create()

export const router = t.router({
  add: t.procedure
    .input(z.object({left: z.number(), right: z.number()}))
    .query(({input}) => input.left + input.right),
})

const cli = createCli({router})
cli.run()
```

### Existing routers

If you already have a trpc router (say, for a regular server rather), you can invoke it as a CLI without writing any additional code - just use the built in bin script:

```
npx trpc-cli src/your-router.ts
npx trpc-cli src/your-router.ts --help
npx trpc-cli src/your-router.ts yourprocedure --foo bar
```

Note - in the above example `src/your-router.ts` will be imported, and then its exports will be checked to see if they match the shape of a tRPC router. If no routers or more than one router is found, an error will be thrown.

### Disclaimer

>Note that this library is still v0, so parts of the API may change slightly. The basic usage of `createCli({router}).run()` will remain though, and any breaking changes will be published via release notes.

### Parameters and options

CLI positional arguments and options are derived from each procedure's input type. Inputs use `zod` types for the procedure to be mapped to a CLI command.

#### positional arguments

positional arguments passed to the CLI can be declared with types representing strings, numbers or booleans:

```ts
t.router({
  double: t.procedure
    .input(z.number()) //
    .query(({input}) => input * 2),
})
```

You can also use anything that accepts string, number, or boolean inputs, like `z.enum(['up', 'down'])`, `z.number().int()`, `z.literal(123)`, `z.string().regex(/^\w+$/)` etc.

Multiple positional arguments can use a `z.tuple(...)` input type:

```ts
t.router({
  add: t.procedure
    .input(z.tuple([z.number(), z.number()]))
    .query(({input}) => input[0] + input[1]),
})
```

Which is invoked like `path/to/cli add 2 3` (outputting `5`).

>Note: positional arguments can use `.optional()` or `.nullish()`, but not `.nullable()`.

>Note: positional arguments can be named using `.describe('name of parameter')`, but names should not include any special characters.

>Note: positional arguments are parsed based on the expected target type. Booleans must be written as `true` or `false`, spelled out. In most cases, though, you'd be better off using [options](#options) for boolean inputs.

Array/spread parameters can use an array input type:

```ts
t.router({
  lint: t.procedure
    .input(z.array(z.string()).describe('file paths to lint'))
    .mutation(({input}) => {
      lintFiles(input.map(file => path.join(process.cwd(), file)))
    }),
})
```

Which is invoked like `path/to/mycli lint file1 file2 file3 file4`.

Array inputs can also be used with [options](#options) by nesting them in a tuple.

```ts
t.router({
  lint: t.procedure
    .input(
      z.tuple([
        z.array(z.string()).describe('file paths to lint'),
        z.object({maxWarnings: z.number().default(10)}),
      ]),
    )
    .mutation(({input}) => {
      const result = lintFiles(
        input.files.map(file => path.join(process.cwd(), file)),
      )
      if (result.warnings.length > input.maxWarnings) {
        throw new Error(`Too many warnings: ${result.warnings.length}`)
      }
    }),
})
```

Which could be invoked with any of:

- `mycli lint file1 file2 file3 file4 --max-warnings 10`
- `mycli lint file1 file2 file3 file4 --maxWarnings=10`
- `mycli lint --maxWarnings=10 file1 file2 file3 file4`
- `mycli lint --maxWarnings 10 file1 file2 file3 file4`

#### Options

`z.object(...)` inputs become options (passed with `--foo bar` or `--foo=bar`) syntax. Values are accepted in `--kebab-case`, and are parsed like in most CLI programs:

Strings:

- `z.object({foo: z.string()})` will map:
  - `--foo bar` or `--foo=bar` to `{foo: 'bar'}`

Booleans:

- `z.object({foo: z.boolean()})` or `z.object({foo: z.boolean().default(false)})` will map:
   - no option supplied to `{foo: false}`
   - `--foo` `{foo: true}`

- `z.object({foo: z.boolean().default(true)})` will map:
   - no option supplied to `{foo: true}`
   - `--no-foo` `{foo: false}`

- `z.object({foo: z.boolean().optional()})` will map:
  - no option supplied to `{}` (foo is undefined)
  - `--foo` to `{foo: true}`
  - `--foo false` to `{foo: false}` (note: `--no-foo` doesn't work here, because its existence prevents `{}` from being the default value)

Numbers:

- `z.object({foo: z.number()})` will map:
   - `--foo 1` or `--foo=1` to `{foo: 1}`

Other types:
- `z.object({ foo: z.object({ bar: z.number() }) })` will parse inputs as JSON:
   - `--foo '{"bar": 1}'` maps to `{foo: {bar: 1}}`

Multi-word options:

- `z.object({ multiWord: z.string() })` will map:
  - `--multi-word foo` to `{multiWord: 'foo'}`

Unions and intersections should also work as expected, but make sure to test them thoroughly, especially if they are deeply-nested.

#### Both

To use positional arguments _and_ options, use a tuple with an object at the end:

```ts
t.router({
  copy: t.procedure
    .input(
      z.tuple([
        z.string().describe('source'),
        z.string().describe('target'),
        z.object({
          mkdirp: z
            .boolean()
            .optional()
            .describe("Ensure target's parent directory exists before copying"),
        }),
      ]),
    )
    .mutation(async ({input: [source, target, opts]}) => {
      if (opts.mkdirp) {
        await fs.mkdir(path.dirname(target, {recursive: true}))
      }
      await fs.copyFile(source, target)
    }),
})
```

You might use the above with a command like:

```
path/to/cli copy a.txt b.txt --mkdirp
```

>Note: object types for options must appear _last_ in the `.input(...)` tuple, when being used with positional arguments. So `z.tuple([z.string(), z.object({mkdirp: z.boolean()}), z.string()])` would not be allowed.

>You can pass an existing tRPC router that's primarily designed to be deployed as a server, in order to invoke your procedures directly in development.

### Default command

You can define a default command for your CLI - set this to the procedure that should be invoked directly when calling your CLI. Useful for simple CLIs that only do one thing, or when you want to make the most common command very quick to type (e.g. `yarn` being an alias for `yarn install`):

```ts
#!/usr/bin/env node
// filename: yarn
const router = t.router({
  install: t.procedure //
    .meta({default: true})
    .mutation(() => console.log('installing...')),
})

const cli = createCli({router})

cli.run()
```

The above can be invoked with either `yarn` or `yarn install`. You can also set `default: true` on subcommands, which makes them the default for their parent.

### Complex inputs with JSON

Procedures with inputs that cannot be cleanly mapped to positional arguments and CLI options are automatically configured to accept a JSON string via the `--input` option. This ensures that every procedure in your router is accessible via the CLI, even those with complex input types.

```ts
const router = t.router({
  foo: t.procedure
    // This input type can't be directly mapped to CLI arguments
    // (object in the middle of a tuple doesn't work for positional args):
    .input(z.tuple([z.string(), z.object({abc: z.string()}), z.string()]))
    .query(({input}) => `Got ${input[0]}, ${input[1].abc}, and ${input[2]}`),
})

const cli = createCli({router})

// Even though the input isn't ideal for CLI, you can still use it:
// mycli foo --input '["first", {"abc": "middle"}, "last"]'
```

Rather than ignoring these procedures, trpc-cli makes them available through JSON input, allowing you to pass complex data structures that wouldn't work well with traditional CLI arguments.

You can also explicitly opt into this behavior for any procedure by setting `jsonInput: true` in its meta, regardless of whether its input could be mapped to CLI arguments.

### API docs

<!-- codegen:start {preset: markdownFromJsdoc, source: src/index.ts, export: createCli} -->
<<<<<<< HEAD
#### [createCli](./src/index.ts#L53)
=======
#### [createCli](./src/index.ts#L51)
>>>>>>> b6b92806

Run a trpc router as a CLI.

##### Params

|name      |description                                                                              |
|----------|-----------------------------------------------------------------------------------------|
|router    |A trpc router                                                                            |
|context   |The context to use when calling the procedures - needed if your router requires a context|
|trpcServer|The trpc server module to use. Only needed if using trpc v10.                            |

##### Returns

A CLI object with a `run` method that can be called to run the CLI. The `run` method will parse the command line arguments, call the appropriate trpc procedure, log the result and exit the process. On error, it will log the error and exit with a non-zero exit code.
<!-- codegen:end -->

### Calculator example

Here's a more involved example, along with what it outputs:

<!-- codegen:start {preset: custom, require: tsx/cjs, source: ./readme-codegen.ts, export: dump, file: test/fixtures/calculator.ts} -->
<!-- hash:e30cac4beb319a42941777d631465ee0 -->
```ts
import {createCli, type TrpcCliMeta, trpcServer} from 'trpc-cli'
import {z} from 'zod'

const trpc = trpcServer.initTRPC.meta<TrpcCliMeta>().create()

const router = trpc.router({
  add: trpc.procedure
    .meta({
      description:
        'Add two numbers. Use this if you and your friend both have apples, and you want to know how many apples there are in total.',
    })
    .input(z.tuple([z.number(), z.number()]))
    .query(({input}) => input[0] + input[1]),
  subtract: trpc.procedure
    .meta({
      description:
        'Subtract two numbers. Useful if you have a number and you want to make it smaller.',
    })
    .input(z.tuple([z.number(), z.number()]))
    .query(({input}) => input[0] - input[1]),
  multiply: trpc.procedure
    .meta({
      description:
        'Multiply two numbers together. Useful if you want to count the number of tiles on your bathroom wall and are short on time.',
    })
    .input(z.tuple([z.number(), z.number()]))
    .query(({input}) => input[0] * input[1]),
  divide: trpc.procedure
    .meta({
      version: '1.0.0',
      description:
        "Divide two numbers. Useful if you have a number and you want to make it smaller and `subtract` isn't quite powerful enough for you.",
      examples: 'divide --left 8 --right 4',
    })
    .input(
      z.tuple([
        z.number().describe('numerator'),
        z
          .number()
          .refine(n => n !== 0)
          .describe('denominator'),
      ]),
    )
    .mutation(({input}) => input[0] / input[1]),
  squareRoot: trpc.procedure
    .meta({
      description:
        'Square root of a number. Useful if you have a square, know the area, and want to find the length of the side.',
    })
    .input(z.number())
    .query(({input}) => {
      if (input < 0) throw new Error(`Get real`)
      return Math.sqrt(input)
    }),
})

void createCli({router}).run()
```
<!-- codegen:end -->


Run `node path/to/cli --help` for formatted help text for the `sum` and `divide` commands.

<!-- codegen:start {preset: custom, require: tsx/cjs, source: ./readme-codegen.ts, export: command, command: './node_modules/.bin/tsx test/fixtures/calculator --help'} -->
`node path/to/calculator --help` output:

```
Usage: calculator [options] [command]

Options:
  -h, --help                            display help for command

Commands:
  add <parameter_1> <parameter_2>       Add two numbers. Use this if you and
                                        your friend both have apples, and you
                                        want to know how many apples there are
                                        in total.
  subtract <parameter_1> <parameter_2>  Subtract two numbers. Useful if you have
                                        a number and you want to make it
                                        smaller.
  multiply <parameter_1> <parameter_2>  Multiply two numbers together. Useful if
                                        you want to count the number of tiles on
                                        your bathroom wall and are short on
                                        time.
  divide <numerator> <denominator>      Divide two numbers. Useful if you have a
                                        number and you want to make it smaller
                                        and `subtract` isn't quite powerful
                                        enough for you.
  square-root <number>                  Square root of a number. Useful if you
                                        have a square, know the area, and want
                                        to find the length of the side.
  help [command]                        display help for command
```
<!-- codegen:end -->

You can also show help text for the corresponding procedures (which become "commands" in the CLI):

<!-- codegen:start {preset: custom, require: tsx/cjs, source: ./readme-codegen.ts, export: command, command: './node_modules/.bin/tsx test/fixtures/calculator add --help'} -->
`node path/to/calculator add --help` output:

```
Usage: calculator add [options] <parameter_1> <parameter_2>

Add two numbers. Use this if you and your friend both have apples, and you want
to know how many apples there are in total.

Arguments:
  parameter_1  number (required)
  parameter_2  number (required)

Options:
  -h, --help   display help for command

```
<!-- codegen:end -->

When passing a command along with its options, the return value will be logged to stdout:

<!-- codegen:start {preset: custom, require: tsx/cjs, source: ./readme-codegen.ts, export: command, command: './node_modules/.bin/tsx test/fixtures/calculator add 2 3'} -->
`node path/to/calculator add 2 3` output:

```
5
```
<!-- codegen:end -->

Invalid inputs are helpfully displayed, along with help text for the associated command:

<!-- codegen:start {preset: custom, require: tsx/cjs, source: ./readme-codegen.ts, export: command, command: './node_modules/.bin/tsx test/fixtures/calculator add 2 notanumber', reject: false} -->
`node path/to/calculator add 2 notanumber` output:

```
error: command-argument value 'notanumber' is invalid for argument 'parameter_2'. Invalid number: notanumber



Usage: calculator add [options] <parameter_1> <parameter_2>

Add two numbers. Use this if you and your friend both have apples, and you want
to know how many apples there are in total.

Arguments:
  parameter_1  number (required)
  parameter_2  number (required)

Options:
  -h, --help   display help for command

```
<!-- codegen:end -->


Note that procedures can define [`meta`](https://trpc.io/docs/server/metadata#create-router-with-typed-metadata) value with `description`, `usage` and `help` props. Zod's [`describe`](https://zod.dev/?id=describe) method allows adding descriptions to individual options.

```ts
import {type TrpcCliMeta} from 'trpc-cli'

const trpc = initTRPC.meta<TrpcCliMeta>().create() // `TrpcCliMeta` is a helper interface with description, usage, and examples, but you can use your own `meta` interface, anything with a `description?: string` property will be fine

const appRouter = trpc.router({
  divide: trpc.procedure
    .meta({
      description:
        'Divide two numbers. Useful when you have a pizza and you want to share it equally between friends.',
    })
    .input(
      z.object({
        left: z.number().describe('The numerator of the division operator'),
        right: z.number().describe('The denominator of the division operator'),
      }),
    )
    .mutation(({input}) => input.left / input.right),
})
```

## Validators

You can use any validator that [trpc supports](https://trpc.io/docs/server/validators), but for inputs to be converted into CLI arguments/options, they must be JSON schema compatible. The following validators are supported so far. Contributions are welcome for other validators - the requirement is that they must have a helper function that converts them into a JSON schema representation.

Note that JSON schema representations are not in general perfect 1-1 mappings with every validator library's API, so some procedures may default to use the JSON `--input` option instead.

### zod

Zod support is built-in, including the `zod-to-json-schema` conversion helper. You can also "bring your own" zod module (e.g. if you want to use a newer/older version of zod than the one included in `trpc-cli`).

#### zod v4

You can use zod v4 right now, but you'll need to pass it in to `createCli` so that trpc-cli knows how to format errors and parse your router's inputs:

```ts
import * as zod from 'zod' // zod v4!

const cli = createCli({
  router: myRouter,
  zod,
})
```

And that's it! Everything else will *just work*. You can start taking advantage of zod's new `meta` feature too to improve parameter names:

```ts
const myRouter = t.router({
  createFile: t.procedure
    .input(
      z.string().meta({
        title: 'filepath',
        description: 'Path to the file to be created',
      }),
    )
    .mutation(async ({input}) => {
      /* */
    }),
})
```

### arktype

`arktype` includes a `toJsonSchema` method on its types, so no extra dependencies are reuqired if you're using arktype to validate your inputs.

```ts
import {type} from 'arktype'
import {type TrpcCliMeta} from 'trpc-cli'

const t = initTRPC.meta<TrpcCliMeta>().create()

const router = t.router({
  add: t.procedure
    .input(type({left: 'number', right: 'number'}))
    .query(({input}) => input.left + input.right),
})

const cli = createCli({router})

cli.run() // e.g. `mycli add --left 1 --right 2`
```

- Note: you will need to install `arktype` as a dependency separately
- Note: some arktype features result in types that can't be converted cleanly to CLI args/options, so for some procedures you may need to use the `--input` option to pass in a JSON string. Check your CLI help text to see if this is the case. See https://github.com/arktypeio/arktype/issues/1379 for more info.

### valibot

Valibot support is enabled via the `@valibot/to-json-schema` package. Simply install it as a dependency and it should work. If you don't have it installed, your procedures will be mapped to commands that accept a plain JSON string as input (the help text will include a message explaining how to get richer input options).

```ts
import {type TrpcCliMeta} from 'trpc-cli'
import * as v from 'valibot'

const t = initTRPC.meta<TrpcCliMeta>().create()

const router = t.router({
  add: t.procedure
    .input(v.tuple([v.number(), v.number()]))
    .query(({input}) => input[0] + input[1]),
})

const cli = createCli({router})

cli.run() // e.g. `mycli add 1 2`
```

### effect

You can also use `effect` schemas - see [trpc docs on using effect validators](https://trpc.io/docs/server/validators#with-effect) - you'll need to use the `Schema.standardSchemaV1` helper that ships with `effect`:

>Note: `effect` support requires `effect >= 3.14.2` (which in turn depends on `@trpc/server >= 11.0.1` if passing in a custom `trpcServer`).

```ts
import {Schema} from 'effect'
import {type TrpcCliMeta} from 'trpc-cli'

const t = initTRPC.meta<TrpcCliMeta>().create()

const router = t.router({
  add: t.procedure
    .input(Schema.standardSchemaV1(Schema.Tuple(Schema.Number, Schema.Number)))
    .query(({input}) => input.left + input.right),
})

const cli = createCli({router, trpcServer: import('@trpc/server')})

cli.run() // e.g. `mycli add 1 2`
```

## tRPC v10 vs v11

Both versions 10 and 11 of `@trpc/server` are both supported. v11 is included in the dependencies of this packages, so that you can use it out of the box, but you can also use your own installation. If using tRPC v10 you must pass in your `@trpc/server` module to `createCli`:

```ts
const cli = createCli({router, trpcServer: import('@trpc/server')})
```

Or you can use top level await or `require` if you prefer:

```ts
const cli = createCli({router, trpcServer: await import('@trpc/server')})
const cli = createCli({router, trpcServer: require('@trpc/server')})
```

Note: previously, when trpc v11 was in preview, v10 was included in the dependencies.

## Output and lifecycle

The output of the command will be logged if it is truthy. The log algorithm aims to be friendly for bash-piping, usage with jq etc.:

- Arrays will be logged line be line
- For each line logged:
   - string, numbers and booleans are logged directly
   - objects are logged with `JSON.stringify(___, null, 2)`

So if the procedure returns `['one', 'two', 'three]` this will be written to stdout:

```
one
two
three
```

If the procedure returns `[{name: 'one'}, {name: 'two'}, {name: 'three'}]` this will be written to stdout:

```
{
  "name": "one"
}
{
  "name": "two"
}
{
  "name": "three"
}
```

This is to make it as easy as possible to use with other command line tools like `xargs`, `jq` etc. via bash-piping. If you don't want to rely on this logging, you can always log inside your procedures however you like and avoid returning a value.

The process will exit with code 0 if the command was successful, or 1 otherwise. 

You can also override the `logger` and `process` properties of the `run` method to change the default return-value logging and/or process.exit behaviour:

<!-- eslint-disable unicorn/no-process-exit -->
```ts
import {createCli} from 'trpc-cli'

const cli = createCli({router: yourRouter})

cli.run({
  logger: yourLogger, // should define `.info` and `.error` methods
  process: {
    exit: code => {
      if (code === 0) process.exit(0)
      else process.exit(123)
    },
  },
})
```

You could also override `process.exit` to avoid killing the process at all - see [programmatic usage](#programmatic-usage) for an example.

## Testing your CLI

Rather than testing your CLI via a subprocess, which is slow and doesn't provide great DX, it's better to use the router that is passed to it directly with [`createCallerFactory`](https://trpc.io/docs/server/server-side-calls#create-caller):

```ts
import {initTRPC} from '@trpc/server'
import {test, expect} from 'your-test-library'
import {router} from '../src'

const caller = initTRPC.create().createCallerFactory(router)({})

test('add', async () => {
  expect(await caller.add([2, 3])).toBe(5)
})
```

If you really want to test it as like a CLI and want to avoid a subprocess, you can also call the `run` method programmatically, and override the `process.exit` call and extract the resolve/reject values from `FailedToExitError`:

```ts
import {createCli, FailedToExitError} from 'trpc-cli'

const run = async (argv: string[]) => {
  const cli = createCli({router: calculatorRouter})
  return cli
    .run({
      argv,
      process: {exit: () => void 0 as never},
      logger: {info: () => {}, error: () => {}},
    })
    .catch(err => {
      // this will always throw, because our `exit` handler doesn't throw or exit the process
      while (err instanceof FailedToExitError) {
        if (err.exitCode === 0) {
          return err.cause // this is the return value of the procedure that was invoked
        }
        err = err.cause // use the underlying error that caused the exit
      }
      throw err
    })
}

test('make sure parsing works correctly', async () => {
  await expect(run(['add', '2', '3'])).resolves.toBe(5)
  await expect(run(['squareRoot', '--value=4'])).resolves.toBe(2)
  await expect(run(['squareRoot', `--value=-1`])).rejects.toMatchInlineSnapshot(
    `[Error: Get real]`,
  )
  await expect(run(['add', '2', 'notanumber'])).rejects.toMatchInlineSnapshot(`
    [Error: Validation error
      - Expected number, received string at index 1

    Usage: program add [options] <parameter_1> <parameter_2>

    Arguments:
      parameter_1   (required)
      parameter_2   (required)

    Options:
      -h, --help   display help for command
    ]
  `)
})
```

This will give you strong types for inputs and outputs, and is essentially what `trpc-cli` does under the hood after parsing and validating command-line input.

In general, you should rely on `trpc-cli` to correctly handle the lifecycle and output etc. when it's invoked as a CLI by end-users. If there are any problems there, they should be fixed on this repo - please raise an issue.

## Features and Limitations

- Nested subrouters ([example](./test/fixtures/migrations.ts)) - procedures in nested routers will become subcommands will be dot separated e.g. `mycli search byId --id 123`
- Middleware, `ctx`, multi-inputs work as normal
- Return values are logged using `console.info` (can be configured to pass in a custom logger)
- `process.exit(...)` called with either 0 or 1 depending on successful resolve
- Help text shown on invalid inputs
- Support option aliases via `aliases` meta property (see migrations example below)
- Union types work, but they should ideally be non-overlapping for best results
- Limitation: Only zod types are supported right now
- Limitation: Only object types are allowed as input. No positional arguments supported
   - If there's interest, this could be added in future for inputs of type `z.string()` or `z.tuple([z.string(), ...])`
- Limitation: Nested-object input props must be passed as json
   - e.g. `z.object({ foo: z.object({ bar: z.number() }) }))` can be supplied via using `--foo '{"bar": 123}'`
- Limitation: No `subscription` support.
   - In theory, this might be supportable via `@inquirer/prompts`. Proposals welcome!

## More Examples

### Migrator example

Given a migrations router looking like this:

<!-- codegen:start {preset: custom, require: tsx/cjs, source: ./readme-codegen.ts, export: dump, file: test/fixtures/migrations.ts} -->
<!-- hash:5dce7e54ccb1bc99c9cc8fcfe7bfafd1 -->
```ts
import {createCli, type TrpcCliMeta, trpcServer, z} from 'trpc-cli'
import * as trpcCompat from '../../src/trpc-compat'

const trpc = trpcServer.initTRPC.meta<TrpcCliMeta>().create()

const migrations = getMigrations()

const searchProcedure = trpc.procedure
  .meta({
    aliases: {
      options: {status: 's'},
    },
  })
  .input(
    z.object({
      status: z
        .enum(['executed', 'pending'])
        .optional()
        .describe('Filter to only show migrations with this status'),
    }),
  )
  .use(async ({next, input}) => {
    return next({
      ctx: {
        filter: (list: typeof migrations) =>
          list.filter(m => !input.status || m.status === input.status),
      },
    })
  })

export const router = trpc.router({
  up: trpc.procedure
    .meta({
      description:
        'Apply migrations. By default all pending migrations will be applied.',
    })
    .input(
      z.union([
        z.object({}).strict(), // use strict here to make sure `{step: 1}` doesn't "match" this first, just by having an ignore `step` property
        z.object({
          to: z.string().describe('Mark migrations up to this one as exectued'),
        }),
        z.object({
          step: z
            .number()
            .int()
            .positive()
            .describe('Mark this many migrations as executed'),
        }),
      ]),
    )
    .query(async ({input}) => {
      let toBeApplied = migrations
      if ('to' in input) {
        const index = migrations.findIndex(m => m.name === input.to)
        toBeApplied = migrations.slice(0, index + 1)
      }
      if ('step' in input) {
        const start = migrations.findIndex(m => m.status === 'pending')
        toBeApplied = migrations.slice(0, start + input.step)
      }
      toBeApplied.forEach(m => (m.status = 'executed'))
      return migrations.map(m => `${m.name}: ${m.status}`)
    }),
  create: trpc.procedure
    .meta({description: 'Create a new migration'})
    .input(
      z.object({name: z.string(), content: z.string()}), //
    )
    .mutation(async ({input}) => {
      migrations.push({...input, status: 'pending'})
      return migrations
    }),
  list: searchProcedure
    .meta({description: 'List all migrations'})
    .query(({ctx}) => ctx.filter(migrations)),
  search: trpc.router({
    byName: searchProcedure
      .meta({description: 'Look for migrations by name'})
      .input(z.object({name: z.string()}))
      .query(({ctx, input}) => {
        return ctx.filter(migrations.filter(m => m.name === input.name))
      }),
    byContent: searchProcedure
      .meta({
        description: 'Look for migrations by their script content',
        aliases: {
          options: {searchTerm: 'q'},
        },
      })
      .input(
        z.object({
          searchTerm: z
            .string()
            .describe(
              'Only show migrations whose `content` value contains this string',
            ),
        }),
      )
      .query(({ctx, input}) => {
        return ctx.filter(
          migrations.filter(m => m.content.includes(input.searchTerm)),
        )
      }),
  }),
}) satisfies trpcCompat.Trpc11RouterLike

if (require.main === module) {
  const caller = router.createCaller({})
  caller['search.byName']({name: 'one'}).then(console.log)
  // const cli = createCli({router})

  // void cli.run()
}
function getMigrations() {
  return [
    {
      name: 'one',
      content: 'create table one(id int, name text)',
      status: 'executed',
    },
    {
      name: 'two',
      content: 'create view two as select name from one',
      status: 'executed',
    },
    {
      name: 'three',
      content: 'create table three(id int, foo int)',
      status: 'pending',
    },
    {
      name: 'four',
      content: 'create view four as select foo from three',
      status: 'pending',
    },
    {name: 'five', content: 'create table five(id int)', status: 'pending'},
  ]
}
```
<!-- codegen:end -->

Here's how the CLI will work:

<!-- codegen:start {preset: custom, require: tsx/cjs, source: ./readme-codegen.ts, export: command, command: './node_modules/.bin/tsx test/fixtures/migrations --help'} -->
`node path/to/migrations --help` output:

```
[
  {
    name: 'one',
    content: 'create table one(id int, name text)',
    status: 'executed'
  }
]
```
<!-- codegen:end -->

<!-- codegen:start {preset: custom, require: tsx/cjs, source: ./readme-codegen.ts, export: command, command: './node_modules/.bin/tsx test/fixtures/migrations apply --help'} -->
`node path/to/migrations apply --help` output:

```
[
  {
    name: 'one',
    content: 'create table one(id int, name text)',
    status: 'executed'
  }
]
```
<!-- codegen:end -->

<!-- codegen:start {preset: custom, require: tsx/cjs, source: ./readme-codegen.ts, export: command, command: './node_modules/.bin/tsx test/fixtures/migrations search.byContent --help'} -->
`node path/to/migrations search.byContent --help` output:

```
[
  {
    name: 'one',
    content: 'create table one(id int, name text)',
    status: 'executed'
  }
]
```
<!-- codegen:end -->

## Programmatic usage

This library should probably _not_ be used programmatically - the functionality all comes from a trpc router, which has [many other ways to be invoked](https://trpc.io/docs/community/awesome-trpc) (including the built-in `createCaller` helper bundled with `@trpc/server`).

The `.run()` function does return a value, but it's typed as `unknown` since the input is just `argv: string[]` . But if you really need to for some reason, you could override the `console.error` and `process.exit` calls:

```ts
import {createCli} from 'trpc-cli'

const cli = createCli({router: yourAppRouter})

const runCli = async (argv: string[]) => {
  return new Promise<void>((resolve, reject) => {
    cli.run({
      argv,
      logger: yourLogger, // needs `info` and `error` methods, at least
      process: {
        exit: code => {
          if (code === 0) {
            resolve()
          } else {
            reject(`CLI failed with exit code ${code}`)
          }
        },
      },
    })
  })
}
```

## Input Prompts

You can enable prompts for positional arguments and options simply by installing `@inquirer/prompts` or `enquirer`:

```bash
npm install @inquirer/prompts
```

The pass it in when running your CLI:

```ts
import * as prompts from '@inquirer/prompts' // or import * as prompts from 'enquirer'
import {createCli} from 'trpc-cli'

const cli = createCli({router: myRouter})

cli.run({prompts})
```

The user will then be asked to input any missing arguments or options. Booleans, numbers, enums etc. will get appropriate user-friendly prompts, along with input validation.

## Completions

Completions are supported via [omelette](https://npmjs.com/package/omelette), which is an optional peer dependency. How to get them working:

```bash
npm install omelette @types/omelette
```

Then, pass in an `omelette` instance to the `completion` option:

```ts
import omelette from 'omelette'
import {createCli} from 'trpc-cli'

const cli = createCli({router: myRouter})

cli.run({
  completion: async () => {
    const completion = omelette('myprogram')
    if (process.argv.includes('--setupCompletions')) {
      completion.setupShellInitFile()
    }
    if (process.argv.includes('--removeCompletions')) {
      completion.cleanupShellInitFile()
    }
    return completion
  },
})
```

Write the completions to your shell init file by running:

```bash
node path/to/myprogram --setupCompletions
```

Then add an alias for the program corresponding to your `omelette` instance (in the example above, `omelette('myprogram')`):

```bash
echo 'myprogram() { node path/to/myprogram.js "$@" }' >> ~/.zshrc
```

Then reload your shell:

```bash
source ~/.zshrc
```

You can then use tab-completion to autocomplete commands and flags.

## Out of scope

- No stdout prettiness other than help text - use [`tasuku`](https://npmjs.com/package/tasuku) or [`listr2`](https://npmjs.com/package/listr2)

## Contributing

### Implementation and dependencies

All dependencies have zero dependencies of their own, so the dependency tree is very shallow.

![Dependency tree](./docs/deps.png)

- [@trpc/server](https://npmjs.com/package/@trpc/server) for the trpc router
- [commander](https://npmjs.com/package/commander) for parsing arguments before passing to trpc
- [zod](https://npmjs.com/package/zod) for input validation, included for convenience
- [zod-to-json-schema](https://npmjs.com/package/zod-to-json-schema) to convert zod schemas to make them easier to recurse and format help text from
- [zod-validation-error](https://npmjs.com/package/zod-validation-error) to make bad inputs have readable error messages

`zod` and `@tprc/server` are included as dependencies for convenience, but you can use your own separate installations if you prefer. Zod 3+ and @trpc/server 10 and 11, have been tested. It should work with most versions of zod.

### Testing

[`vitest`](https://npmjs.com/package/vitest) is used for testing. The tests consists of the example fixtures from this readme, executed as CLIs via a subprocess. Avoiding mocks this way ensures fully realistic outputs (the tradeoff being test-speed, but they're acceptably fast for now).<|MERGE_RESOLUTION|>--- conflicted
+++ resolved
@@ -328,11 +328,7 @@
 ### API docs
 
 <!-- codegen:start {preset: markdownFromJsdoc, source: src/index.ts, export: createCli} -->
-<<<<<<< HEAD
-#### [createCli](./src/index.ts#L53)
-=======
 #### [createCli](./src/index.ts#L51)
->>>>>>> b6b92806
 
 Run a trpc router as a CLI.
 
@@ -488,22 +484,26 @@
 `node path/to/calculator add 2 notanumber` output:
 
 ```
-error: command-argument value 'notanumber' is invalid for argument 'parameter_2'. Invalid number: notanumber
-
-
-
-Usage: calculator add [options] <parameter_1> <parameter_2>
-
-Add two numbers. Use this if you and your friend both have apples, and you want
-to know how many apples there are in total.
-
-Arguments:
-  parameter_1  number (required)
-  parameter_2  number (required)
-
-Options:
-  -h, --help   display help for command
-
+node:internal/modules/run_main:104
+    triggerUncaughtException(
+    ^
+
+Error: Transform failed with 1 error:
+/Users/mmkal/src/trpc-cli/src/index.ts:486:0: ERROR: Unexpected "<<"
+    at failureErrorWithLog (/Users/mmkal/src/trpc-cli/node_modules/.pnpm/esbuild@0.25.1/node_modules/esbuild/lib/main.js:1477:15)
+    at /Users/mmkal/src/trpc-cli/node_modules/.pnpm/esbuild@0.25.1/node_modules/esbuild/lib/main.js:756:50
+    at responseCallbacks.<computed> (/Users/mmkal/src/trpc-cli/node_modules/.pnpm/esbuild@0.25.1/node_modules/esbuild/lib/main.js:623:9)
+    at handleIncomingPacket (/Users/mmkal/src/trpc-cli/node_modules/.pnpm/esbuild@0.25.1/node_modules/esbuild/lib/main.js:678:12)
+    at Socket.readFromStdout (/Users/mmkal/src/trpc-cli/node_modules/.pnpm/esbuild@0.25.1/node_modules/esbuild/lib/main.js:601:7)
+    at Socket.emit (node:events:507:28)
+    at addChunk (node:internal/streams/readable:559:12)
+    at readableAddChunkPushByteMode (node:internal/streams/readable:510:3)
+    at Readable.push (node:internal/streams/readable:390:5)
+    at Pipe.onStreamRead (node:internal/stream_base_commons:189:23) {
+  name: 'TransformError'
+}
+
+Node.js v23.8.0
 ```
 <!-- codegen:end -->
 
