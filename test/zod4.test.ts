process.env.TEST_FILE = 'zod4.test.ts'

import {initTRPC} from '@trpc/server'
import {inspect} from 'util'
import {expect, test} from 'vitest'
import {z} from 'zod4'
import {AnyRouter, createCli, TrpcCliMeta, TrpcCliParams} from '../src'
import {looksLikeInstanceof} from '../src/util'

expect.addSnapshotSerializer({
  test: val => looksLikeInstanceof(val, Error),
  serialize(val, config, indentation, depth, refs, printer) {
    let topLine = `${val.constructor.name}: ${val.message}`
    if (val.constructor.name === 'FailedToExitError') topLine = `CLI exited with code ${val.exitCode}`

    if (!val.cause) return topLine
    indentation += '  '
    return `${topLine}\n${indentation}Caused by: ${printer(val.cause, config, indentation, depth + 1, refs)}`
      .split(/(---|Usage:)/)[0] // strip out the usage line and the --- line which is added for debugging when tests fail
      .trim()
  },
})

const t = initTRPC.meta<TrpcCliMeta>().create()

const run = <R extends AnyRouter>(router: R, argv: string[]) => {
  return runWith({router}, argv)
}
const runWith = <R extends AnyRouter>(params: TrpcCliParams<R>, argv: string[]) => {
  const cli = createCli({...params, zod: z})
  const logs = [] as unknown[][]
  const addLogs = (...args: unknown[]) => logs.push(args)
  return cli
    .run({
      argv,
      logger: {info: addLogs, error: addLogs},
      process: {exit: _ => 0 as never},
    })
    .catch(e => {
      if (e.exitCode === 0 && e.cause.message === '(outputHelp)') return logs[0][0] // should be the help text
      if (e.exitCode === 0) return e.cause
      if (String(e?.cause).includes('too many arguments')) {
        // this happens a lot when the command expects json input because something went wrong converting to json schema. show help information which has hints about that.
        e.message += '\n\n' + cli.buildProgram().helpInformation()
      }
      throw e
    })
}

test('merging input types', async () => {
  const router = t.router({
    foo: t.procedure
      .input(z.object({bar: z.string()}))
      .input(z.object({baz: z.number()}))
      .input(z.object({qux: z.boolean()}))
      .query(({input}) => Object.entries(input).join(', ')),
  })

  expect(await run(router, ['foo', '--bar', 'hello', '--baz', '42', '--qux'])).toMatchInlineSnapshot(
    `"bar,hello, baz,42, qux,true"`,
  )
})

test('string input', async () => {
  const router = t.router({
    foo: t.procedure
      .input(z.string()) //
      .query(({input}) => JSON.stringify(input)),
  })

  expect(await run(router, ['foo', 'hello'])).toMatchInlineSnapshot(`""hello""`)
})

test('enum input', async () => {
  const router = t.router({
    foo: t.procedure
      .input(z.enum(['aa', 'bb'])) //
      .query(({input}) => JSON.stringify(input)),
  })

  expect(await run(router, ['foo', 'aa'])).toMatchInlineSnapshot(`""aa""`)
  await expect(run(router, ['foo', 'cc'])).rejects.toMatchInlineSnapshot(`
    CLI exited with code 1
      Caused by: TRPCError: 
        Caused by: UnknownCauseError:
  `)
})

test('number input', async () => {
  const router = t.router({
    foo: t.procedure
      .input(z.number()) //
      .query(({input}) => JSON.stringify(input)),
  })

  expect(await run(router, ['foo', '1'])).toMatchInlineSnapshot(`"1"`)
  await expect(run(router, ['foo', 'a'])).rejects.toMatchInlineSnapshot(`
    CLI exited with code 1
      Caused by: CommanderError: error: command-argument value 'a' is invalid for argument 'number'. Invalid number: a
  `)
})

test('boolean input', async () => {
  const router = t.router({
    foo: t.procedure
      .input(z.boolean()) //
      .query(({input}) => JSON.stringify(input)),
  })

  expect(await run(router, ['foo', 'true'])).toMatchInlineSnapshot(`"true"`)
  expect(await run(router, ['foo', 'false'])).toMatchInlineSnapshot(`"false"`)
  await expect(run(router, ['foo', 'a'])).rejects.toMatchInlineSnapshot(`
    CLI exited with code 1
      Caused by: TRPCError: 
        Caused by: UnknownCauseError:
  `)
})

test('refine in a union pedantry', async () => {
  const router = t.router({
    foo: t.procedure
      .input(z.union([z.number().int(), z.string()])) //
      .query(({input}) => JSON.stringify(input)),
  })

  expect(await run(router, ['foo', '11'])).toBe(JSON.stringify(11))
  expect(await run(router, ['foo', 'aa'])).toBe(JSON.stringify('aa'))
  expect(await run(router, ['foo', '1.1'])).toBe(JSON.stringify('1.1')) // technically this *does* match one of the types in the union, just not the number type because that demands ints - it matches the string type
})

test('refinemenet type', async () => {
  const router = t.router({
    foo: t.procedure
      .input(z.string().refine(s => s.includes('o'), 'input must include o'))
      .mutation(({input}) => `There are ${input.length - input.replaceAll('o', '').length} os in your string`),
    bar: t.procedure
      .input(z.object({greeting: z.string().refine(s => s.includes('o'), 'input must include o')}))
      .mutation(
        ({input}) =>
          `There are ${input.greeting.length - input.greeting.replaceAll('o', '').length} os in your greeting`,
      ),
  })

  expect(await run(router, ['foo', 'hello world'])).toMatchInlineSnapshot(`"There are 2 os in your string"`)
  await expect(run(router, ['foo', 'bye earth'])).rejects.toMatchInlineSnapshot(`
    CLI exited with code 1
      Caused by: TRPCError: 
        Caused by: UnknownCauseError:
  `)

  expect(await run(router, ['bar', '--greeting', 'hello world'])).toMatchInlineSnapshot(
    `"There are 2 os in your greeting"`,
  )
  await expect(run(router, ['bar', '--greeting', 'bye earth'])).rejects.toMatchInlineSnapshot(`
    CLI exited with code 1
      Caused by: TRPCError: 
        Caused by: UnknownCauseError:
  `)
})

test('transform in a union', async () => {
  const router = t.router({
    foo: t.procedure
      .input(
        z.union([
          z
            .number()
            .int()
            .transform(n => `Roman numeral: ${'I'.repeat(n)}`),
          z.string(),
        ]),
      ) //
      .query(({input}) => JSON.stringify(input)),
  })

  expect(await run(router, ['foo', '3'])).toMatchInlineSnapshot(`""Roman numeral: III""`)
  expect(await run(router, ['foo', 'a'])).toMatchInlineSnapshot(`""a""`)
  expect(await run(router, ['foo', '3.3'])).toMatchInlineSnapshot(`""3.3""`)
})

test('literal input', async () => {
  const router = t.router({
    foo: t.procedure
      .input(z.literal(2)) //
      .query(({input}) => JSON.stringify(input)),
  })

  expect(await run(router, ['foo', '2'])).toMatchInlineSnapshot(`"2"`)
  await expect(run(router, ['foo', '3'])).rejects.toMatchInlineSnapshot(`
    CLI exited with code 1
      Caused by: TRPCError: 
        Caused by: UnknownCauseError:
  `)
})

test('optional input', async () => {
  const router = t.router({
    foo: t.procedure
      .input(z.string().optional()) //
      .query(({input}) => JSON.stringify(input || null)),
  })

  expect(await run(router, ['foo', 'a'])).toMatchInlineSnapshot(`""a""`)
  expect(await run(router, ['foo'])).toMatchInlineSnapshot(`"null"`)
})

test('union input', async () => {
  const router = t.router({
    foo: t.procedure
      .input(z.union([z.number(), z.string()])) //
      .query(({input}) => JSON.stringify(input || null)),
  })

  expect(await run(router, ['foo', 'a'])).toMatchInlineSnapshot(`""a""`)
  expect(await run(router, ['foo', '1'])).toMatchInlineSnapshot(`"1"`)
})

test('regex input', async () => {
  const router = t.router({
    foo: t.procedure
      .input(z.string().regex(/hello/).describe('greeting')) //
      .query(({input}) => JSON.stringify(input || null)),
  })

  expect(await run(router, ['foo', 'hello abc'])).toMatchInlineSnapshot(`""hello abc""`)
  // todo: raise a zod-validation-error issue 👇 not a great error message
  await expect(run(router, ['foo', 'goodbye xyz'])).rejects.toMatchInlineSnapshot(`
    CLI exited with code 1
      Caused by: TRPCError: 
        Caused by: UnknownCauseError:
  `)
})

test('boolean, number, string input', async () => {
  const router = t.router({
    foo: t.procedure
      .input(
        z.union([
          z.string(),
          z.number(),
          z.boolean(), //
        ]),
      )
      .query(({input}) => JSON.stringify(input || null)),
  })

  expect(await run(router, ['foo', 'true'])).toMatchInlineSnapshot(`"true"`)
  expect(await run(router, ['foo', '1'])).toMatchInlineSnapshot(`"1"`)
  expect(await run(router, ['foo', 'a'])).toMatchInlineSnapshot(`""a""`)
})

test('tuple input', async () => {
  const router = t.router({
    foo: t.procedure
      .input(z.tuple([z.string(), z.number()])) //
      .query(({input}) => JSON.stringify(input || null)),
  })

  expect(await run(router, ['foo', 'hello', '123'])).toMatchInlineSnapshot(`"["hello",123]"`)
  await expect(run(router, ['foo', 'hello', 'not a number!'])).rejects.toMatchInlineSnapshot(`
    CLI exited with code 1
      Caused by: CommanderError: error: command-argument value 'not a number!' is invalid for argument 'parameter_2'. Invalid number: not a number!
  `)
})

test('tuple input with flags', async () => {
  const router = t.router({
    foo: t.procedure
      .input(
        z.tuple([
          z.string(),
          z.number(),
          z.object({foo: z.string()}), //
        ]),
      )
      .query(({input}) => JSON.stringify(input || null)),
  })

  expect(await run(router, ['foo', 'hello', '123', '--foo', 'bar'])).toMatchInlineSnapshot(
    `"["hello",123,{"foo":"bar"}]"`,
  )
  await expect(run(router, ['foo', 'hello', '123'])).rejects.toMatchInlineSnapshot(`
    CLI exited with code 1
      Caused by: CommanderError: error: required option '--foo <string>' not specified
  `)
  await expect(run(router, ['foo', 'hello', 'not a number!', '--foo', 'bar'])).rejects.toMatchInlineSnapshot(`
    CLI exited with code 1
      Caused by: CommanderError: error: command-argument value 'not a number!' is invalid for argument 'parameter_2'. Invalid number: not a number!
  `)
  await expect(run(router, ['foo', 'hello', 'not a number!'])).rejects.toMatchInlineSnapshot(`
    CLI exited with code 1
      Caused by: CommanderError: error: required option '--foo <string>' not specified
  `)
})

test('single character option', async () => {
  const router = t.router({
    foo: t.procedure
      .input(z.object({a: z.string()})) //
      .query(({input}) => JSON.stringify(input || null)),
  })

  await expect(run(router, ['foo', '--a', 'b'])).resolves.toEqual(`{"a":"b"}`)
  await expect(run(router, ['foo', '--a', 'b'])).resolves.toEqual(`{"a":"b"}`)
})

test('custom default procedure', async () => {
  const yarn = t.router({
    install: t.procedure
      .meta({default: true})
      .input(z.object({frozenLockfile: z.boolean().optional()}))
      .query(({input}) => 'install: ' + JSON.stringify(input)),
  })

  const params: TrpcCliParams<typeof yarn> = {router: yarn}

  const yarnOutput = await runWith(params, ['--frozen-lockfile'])
  expect(yarnOutput).toMatchInlineSnapshot(`"install: {"frozenLockfile":true}"`)

  const yarnInstallOutput = await runWith(params, ['install', '--frozen-lockfile'])
  expect(yarnInstallOutput).toMatchInlineSnapshot(`"install: {"frozenLockfile":true}"`)
})

test('command alias', async () => {
  const yarn = t.router({
    install: t.procedure
      .meta({aliases: {command: ['i']}})
      .input(z.object({frozenLockfile: z.boolean().optional()}))
      .query(({input}) => 'install: ' + JSON.stringify(input)),
  })

  const params: TrpcCliParams<typeof yarn> = {router: yarn}

  const yarnIOutput = await runWith(params, ['i', '--frozen-lockfile'])
  expect(yarnIOutput).toMatchInlineSnapshot(`"install: {"frozenLockfile":true}"`)
})

test('option alias', async () => {
  const yarn = t.router({
    install: t.procedure
      .meta({aliases: {options: {frozenLockfile: 'x'}}})
      .input(z.object({frozenLockfile: z.boolean().optional()}))
      .query(({input}) => 'install: ' + JSON.stringify(input)),
  })

  const params: TrpcCliParams<typeof yarn> = {router: yarn}

  const yarnIOutput = await runWith(params, ['install', '-x'])
  expect(yarnIOutput).toMatchInlineSnapshot(`"install: {"frozenLockfile":true}"`)
})

test('option alias can be two characters', async () => {
  const yarn = t.router({
    install: t.procedure
      .meta({aliases: {options: {frozenLockfile: 'xx'}}})
      .input(z.object({frozenLockfile: z.boolean().optional()}))
      .query(({input}) => 'install: ' + JSON.stringify(input)),
  })

  const params: TrpcCliParams<typeof yarn> = {router: yarn}

  const yarnIOutput = await runWith(params, ['install', '--xx'])
  expect(yarnIOutput).toMatchInlineSnapshot(`"install: {"frozenLockfile":true}"`)
})

test('option alias typo', async () => {
  const yarn = t.router({
    install: t.procedure
      .meta({aliases: {options: {frooozenLockfile: 'x'}}})
      .input(z.object({frozenLockfile: z.boolean().optional()}))
      .query(({input}) => 'install: ' + JSON.stringify(input)),
  })

  const params: TrpcCliParams<typeof yarn> = {router: yarn}

  await expect(runWith(params, ['install', '-x'])).rejects.toMatchInlineSnapshot(
    `Error: Invalid option aliases: frooozenLockfile: x`,
  )
})

test('validation', async () => {
  const router = t.router({
    tupleOfStrings: t.procedure
      .input(z.tuple([z.string().describe('The first string'), z.string().describe('The second string')]))
      .query(() => 'ok'),
    tupleWithBoolean: t.procedure
      .input(z.tuple([z.string(), z.boolean()])) //
      .query(() => 'ok'),
    tupleWithBooleanThenObject: t.procedure
      .input(z.tuple([z.string(), z.boolean(), z.object({foo: z.string()})]))
      .query(() => 'ok'),
    tupleWithObjectInTheMiddle: t.procedure
      .input(z.tuple([z.string(), z.object({foo: z.string()}), z.string()]))
      .query(() => 'ok'),
    tupleWithRecord: t.procedure
      .input(z.tuple([z.string(), z.record(z.string(), z.string())])) //
      .query(() => 'ok'),
  })
  const cli = createCli({router})
  expect(cli).toBeDefined()
})

test('string array input', async () => {
  const router = t.router({
    stringArray: t.procedure
      .input(z.array(z.string())) //
      .query(({input}) => `strings: ${JSON.stringify(input)}`),
  })

  const result = await run(router, ['string-array', 'hello', 'world'])
  expect(result).toMatchInlineSnapshot(`"strings: ["hello","world"]"`)
})

test('number array input', async () => {
  const router = t.router({
    test: t.procedure
      .input(z.array(z.number())) //
      .query(({input}) => `list: ${JSON.stringify(input)}`),
  })

  const result = await run(router, ['test', '1', '2', '3', '4'])
  expect(result).toMatchInlineSnapshot(`"list: [1,2,3,4]"`)

  await expect(run(router, ['test', '1', 'bad'])).rejects.toMatchInlineSnapshot(`
    CLI exited with code 1
      Caused by: TRPCError: 
        Caused by: UnknownCauseError:
  `)
})

test('number array input with constraints', async () => {
  const router = t.router({
    foo: t.procedure
      .input(z.array(z.number().int())) //
      .query(({input}) => `list: ${JSON.stringify(input)}`),
  })

  await expect(run(router, ['foo', '1.2'])).rejects.toMatchInlineSnapshot(`
    CLI exited with code 1
<<<<<<< HEAD
      Caused by: CommanderError: error: too many arguments for 'foo'. Expected 0 arguments but got 1.
=======
      Caused by: TRPCError: 
        Caused by: UnknownCauseError:
>>>>>>> ee378107
  `)
})

test('boolean array input', async () => {
  const router = t.router({
    test: t.procedure
      .input(z.array(z.boolean())) //
      .query(({input}) => `list: ${JSON.stringify(input)}`),
  })

  const result = await run(router, ['test', 'true', 'false', 'true'])
  expect(result).toMatchInlineSnapshot(`"list: [true,false,true]"`)

  await expect(run(router, ['test', 'true', 'bad'])).rejects.toMatchInlineSnapshot(`
    CLI exited with code 1
      Caused by: TRPCError: 
        Caused by: UnknownCauseError:
  `)
})

test('mixed array input', async () => {
  const router = t.router({
    test: t.procedure
      .input(z.array(z.union([z.boolean(), z.number(), z.string()]))) //
      .query(({input}) => `list: ${JSON.stringify(input)}`),
  })

  const result = await run(router, ['test', '12', 'true', '3.14', 'null', 'undefined', 'hello'])
  expect(result).toMatchInlineSnapshot(`"list: [12,true,3.14,"null","undefined","hello"]"`)
})

test('record input', async () => {
  const router = t.router({
    test: t.procedure
      .input(z.record(z.string(), z.number()).optional()) //
      .query(({input}) => `input: ${JSON.stringify(input)}`),
  })

  expect(await run(router, ['test', '--help'])).toMatchInlineSnapshot(`
    "Usage: program test [options]

    Options:
      --input [json]  Input formatted as JSON (procedure's schema couldn't be
                      converted to CLI arguments: Invalid input type { '$schema':
                      'http://json-schema.org/draft-07/schema#' }, expected object
                      or tuple.)
      -h, --help      display help for command
    "
  `)
  expect(await run(router, ['test'])).toMatchInlineSnapshot(`"input: undefined"`)
  expect(await run(router, ['test', '--input', '{"foo": 1}'])).toMatchInlineSnapshot(`"input: {"foo":1}"`)
  await expect(run(router, ['test', '--input', '{"foo": "x"}'])).rejects.toMatchInlineSnapshot(`
    CLI exited with code 1
<<<<<<< HEAD
      Caused by: CliValidationError: ✖ Invalid input: expected number, received string → at foo
=======
      Caused by: TRPCError: 
        Caused by: UnknownCauseError:
>>>>>>> ee378107
  `)
})

test("nullable array inputs aren't supported", async () => {
  const router = t.router({
    test1: t.procedure.input(z.array(z.string().nullable())).query(({input}) => `list: ${JSON.stringify(input)}`),
    test2: t.procedure
      .input(z.array(z.union([z.boolean(), z.number(), z.string()]).nullable())) //
      .query(({input}) => `list: ${JSON.stringify(input)}`),
  })

  await expect(run(router, ['test1', '--help'])).resolves.toMatchInlineSnapshot(`
    "Usage: program test1 [options]

    Options:
      --input [json]  Input formatted as JSON (procedure's schema couldn't be
                      converted to CLI arguments: Invalid input type { '$schema':
                      'http://json-schema.org/draft-07/schema#' }, expected object
                      or tuple.)
      -h, --help      display help for command
    "
  `)
  const result = await run(router, ['test1', '--input', JSON.stringify(['a', null, 'b'])])
  expect(result).toMatchInlineSnapshot(`"list: ["a",null,"b"]"`)

  await expect(run(router, ['test2', '--help'])).resolves.toMatchInlineSnapshot(`
    "Usage: program test2 [options]

    Options:
      --input [json]  Input formatted as JSON (procedure's schema couldn't be
                      converted to CLI arguments: Invalid input type { '$schema':
                      'http://json-schema.org/draft-07/schema#' }, expected object
                      or tuple.)
      -h, --help      display help for command
    "
  `)
})

test('string array input with options', async () => {
  const router = t.router({
    test: t.procedure
      .input(
        z.tuple([
          z.array(z.string()), //
          z.object({foo: z.string()}).optional(),
        ]),
      )
      .query(({input}) => `input: ${JSON.stringify(input)}`),
  })

  const result = await run(router, ['test', 'hello', 'world', '--foo', 'bar'])
  expect(result).toMatchInlineSnapshot(`"input: [["hello","world"],{"foo":"bar"}]"`)

  const result2 = await run(router, ['test', '--foo', 'bar', 'hello', 'world'])
  expect(result2).toMatchInlineSnapshot(`"input: [["hello","world"],{"foo":"bar"}]"`)

  const result3 = await run(router, ['test', 'hello', '--foo=bar', 'world'])
  expect(result3).toMatchInlineSnapshot(`"input: [["hello","world"],{"foo":"bar"}]"`)
})

test('mixed array input with options', async () => {
  const router = t.router({
    test: t.procedure
      .input(
        z.tuple([
          z.array(z.union([z.string(), z.number()])), //
          z.object({foo: z.string().optional()}),
        ]),
      ) //
      .query(({input}) => `input: ${JSON.stringify(input)}`),
  })

  const result0 = await run(router, ['test', 'hello', '1', 'world'])
  expect(result0).toMatchInlineSnapshot(`"input: [["hello",1,"world"],{}]"`)

  const result1 = await run(router, ['test', 'hello', '1', 'world', '--foo', 'bar'])
  expect(result1).toMatchInlineSnapshot(`"input: [["hello",1,"world"],{"foo":"bar"}]"`)

  const result2 = await run(router, ['test', '--foo', 'bar', 'hello', '1', 'world'])
  expect(result2).toMatchInlineSnapshot(`"input: [["hello",1,"world"],{"foo":"bar"}]"`)

  const result3 = await run(router, ['test', 'hello', 'world', '--foo=bar', '1'])
  expect(result3).toMatchInlineSnapshot(`"input: [["hello","world",1],{"foo":"bar"}]"`)
})

test('basic boolean option', async () => {
  const router = t.router({
    test: t.procedure.input(z.object({foo: z.boolean()})).query(({input}) => `${JSON.stringify({input})}`),
  })

  const result = await run(router, ['test', '--foo'])
  expect(result).toMatchInlineSnapshot(`"{"input":{"foo":true}}"`)
})

test('defaults and negations', async () => {
  const router = t.router({
    normalBoolean: t.procedure.input(z.object({foo: z.boolean()})).query(({input}) => `${inspect(input)}`),
    optionalBoolean: t.procedure.input(z.object({foo: z.boolean().optional()})).query(({input}) => `${inspect(input)}`),
    defaultTrueBoolean: t.procedure
      .input(z.object({foo: z.boolean().default(true)}))
      .query(({input}) => `${inspect(input)}`),
    defaultFalseBoolean: t.procedure
      .input(z.object({foo: z.boolean().default(false)}))
      .query(({input}) => `${inspect(input)}`),
    booleanOrNumber: t.procedure
      .input(z.object({foo: z.union([z.boolean(), z.number()])}))
      .query(({input}) => `${inspect(input)}`),
    booleanOrString: t.procedure
      .input(z.object({foo: z.union([z.boolean(), z.string()])}))
      .query(({input}) => `${inspect(input)}`),
    arrayOfBooleanOrNumber: t.procedure
      .input(z.object({foo: z.array(z.union([z.boolean(), z.number()]))}))
      .query(({input}) => `${inspect(input)}`),
  })

  expect(await run(router, ['normal-boolean'])).toMatchInlineSnapshot(`"{ foo: false }"`)
  expect(await run(router, ['normal-boolean', '--foo'])).toMatchInlineSnapshot(`"{ foo: true }"`)

  expect(await run(router, ['optional-boolean'])).toMatchInlineSnapshot(`"{}"`)
  expect(await run(router, ['optional-boolean', '--foo'])).toMatchInlineSnapshot(`"{ foo: true }"`)
  expect(await run(router, ['optional-boolean', '--foo', 'true'])).toMatchInlineSnapshot(`"{ foo: true }"`)
  expect(await run(router, ['optional-boolean', '--foo', 'false'])).toMatchInlineSnapshot(`"{ foo: false }"`)

  expect(await run(router, ['default-true-boolean'])).toMatchInlineSnapshot(`"{ foo: true }"`)
  expect(await run(router, ['default-true-boolean', '--no-foo'])).toMatchInlineSnapshot(`"{ foo: false }"`)

  expect(await run(router, ['default-false-boolean'])).toMatchInlineSnapshot(`"{ foo: false }"`)
  expect(await run(router, ['default-false-boolean', '--foo'])).toMatchInlineSnapshot(`"{ foo: true }"`)

  expect(await run(router, ['boolean-or-number'])).toMatchInlineSnapshot(`"{ foo: false }"`)
  expect(await run(router, ['boolean-or-number', '--foo'])).toMatchInlineSnapshot(`"{ foo: true }"`)
  expect(await run(router, ['boolean-or-number', '--foo', 'false'])).toMatchInlineSnapshot(`"{ foo: false }"`)
  expect(await run(router, ['boolean-or-number', '--foo', 'true'])).toMatchInlineSnapshot(`"{ foo: true }"`)
  expect(await run(router, ['boolean-or-number', '--foo', '1'])).toMatchInlineSnapshot(`"{ foo: 1 }"`)

  expect(await run(router, ['boolean-or-string'])).toMatchInlineSnapshot(`"{ foo: false }"`)
  expect(await run(router, ['boolean-or-string', '--foo'])).toMatchInlineSnapshot(`"{ foo: true }"`)
  expect(await run(router, ['boolean-or-string', '--foo', '1'])).toMatchInlineSnapshot(`"{ foo: '1' }"`)
  expect(await run(router, ['boolean-or-string', '--foo', 'a'])).toMatchInlineSnapshot(`"{ foo: 'a' }"`)

  expect(await run(router, ['array-of-boolean-or-number'])).toMatchInlineSnapshot(`"{ foo: [] }"`)
  expect(await run(router, ['array-of-boolean-or-number', '--foo', 'true'])).toMatchInlineSnapshot(
    `"{ foo: [ true ] }"`,
  )
  expect(await run(router, ['array-of-boolean-or-number', '--foo', '1'])).toMatchInlineSnapshot(`"{ foo: [ 1 ] }"`)
  expect(await run(router, ['array-of-boolean-or-number', '--foo', '--foo', '1'])).toMatchInlineSnapshot(
    `"{ foo: [ 1 ] }"`,
  )
  expect(await run(router, ['array-of-boolean-or-number', '--foo', 'true', '1'])).toMatchInlineSnapshot(
    `"{ foo: [ true, 1 ] }"`,
  )
})

test('use zod4 meta', async () => {
  const myString = z
    .string()
    .meta({title: 'My String', description: 'A string which is mine. There are many like it but this one is mine.'})

  expect(myString.description).toMatchInlineSnapshot(
    `"A string which is mine. There are many like it but this one is mine."`,
  )
  expect(myString.meta()).toMatchInlineSnapshot(`
    {
      "description": "A string which is mine. There are many like it but this one is mine.",
      "title": "My String",
    }
  `)

  const router = t.router({
    createFile: t.procedure
      .input(
        z.tuple([
          z.string().meta({
            title: 'File path',
            description: 'The path to the file to be created. If necessary, parent folders will be created',
          }),
        ]),
      )
      .mutation(({input}) => `created file ${input[0]}`),
    createFile2: t.procedure
      .input(
        z.tuple([
          z.string().meta({
            // title: 'File path', // commented out - description will be used instead
            description: 'path to the file to be created',
          }),
        ]),
      )
      .mutation(({input}) => `created file ${input[0]}`),
  })

  const help = await run(router, ['create-file', '--help'])
  expect(help).toMatchInlineSnapshot(`
    "Usage: program create-file [options]

    Options:
      --input [json]  Input formatted as JSON (procedure's schema couldn't be
                      converted to CLI arguments: Invalid input type { '$schema':
                      'http://json-schema.org/draft-07/schema#' }, expected object
                      or tuple.)
      -h, --help      display help for command
    "
  `)

  const help2 = await run(router, ['create-file2', '--help'])
  expect(help2).toMatchInlineSnapshot(`
    "Usage: program create-file2 [options]

    Options:
      --input [json]  Input formatted as JSON (procedure's schema couldn't be
                      converted to CLI arguments: Invalid input type { '$schema':
                      'http://json-schema.org/draft-07/schema#' }, expected object
                      or tuple.)
      -h, --help      display help for command
    "
  `)
})

// todo: either create a meta registry or use module augmentation to allow adding aliases for options etc.<|MERGE_RESOLUTION|>--- conflicted
+++ resolved
@@ -437,12 +437,7 @@
 
   await expect(run(router, ['foo', '1.2'])).rejects.toMatchInlineSnapshot(`
     CLI exited with code 1
-<<<<<<< HEAD
       Caused by: CommanderError: error: too many arguments for 'foo'. Expected 0 arguments but got 1.
-=======
-      Caused by: TRPCError: 
-        Caused by: UnknownCauseError:
->>>>>>> ee378107
   `)
 })
 
@@ -495,13 +490,13 @@
   expect(await run(router, ['test'])).toMatchInlineSnapshot(`"input: undefined"`)
   expect(await run(router, ['test', '--input', '{"foo": 1}'])).toMatchInlineSnapshot(`"input: {"foo":1}"`)
   await expect(run(router, ['test', '--input', '{"foo": "x"}'])).rejects.toMatchInlineSnapshot(`
-    CLI exited with code 1
-<<<<<<< HEAD
-      Caused by: CliValidationError: ✖ Invalid input: expected number, received string → at foo
-=======
-      Caused by: TRPCError: 
-        Caused by: UnknownCauseError:
->>>>>>> ee378107
+        CLI exited with code 1
+    <<<<<<< HEAD
+          Caused by: CliValidationError: ✖ Invalid input: expected number, received string → at foo
+    =======
+          Caused by: TRPCError: 
+            Caused by: UnknownCauseError:
+    >>>>>>> main
   `)
 })
 
