process.env.TEST_FILE = 'zod4.test.ts'

import {initTRPC} from '@trpc/server'
import {inspect} from 'util'
import {expect, test} from 'vitest'
<<<<<<< HEAD
import * as z from 'zod/v4'
=======
import * as z from 'zod4'
>>>>>>> e706e939
import {AnyRouter, createCli, TrpcCliMeta, TrpcCliParams} from '../src'
import {looksLikeInstanceof} from '../src/util'

expect.addSnapshotSerializer({
  test: val => looksLikeInstanceof(val, Error),
  serialize(val, config, indentation, depth, refs, printer) {
    let topLine = `${val.constructor.name}: ${val.message}`
    if (val.constructor.name === 'FailedToExitError') topLine = `CLI exited with code ${val.exitCode}`

    if (!val.cause) return topLine
    indentation += '  '
    return `${topLine}\n${indentation}Caused by: ${printer(val.cause, config, indentation, depth + 1, refs)}`
      .split(/(---|Usage:)/)[0] // strip out the usage line and the --- line which is added for debugging when tests fail
      .trim()
  },
})

const t = initTRPC.meta<TrpcCliMeta>().create()

const run = <R extends AnyRouter>(router: R, argv: string[]) => {
  return runWith({router}, argv)
}
const runWith = <R extends AnyRouter>(params: TrpcCliParams<R>, argv: string[]) => {
<<<<<<< HEAD
  const cli = createCli(params)
=======
  const cli = createCli({...params, zod: z})
>>>>>>> e706e939
  const logs = [] as unknown[][]
  const addLogs = (...args: unknown[]) => logs.push(args)
  return cli
    .run({
      argv,
      logger: {info: addLogs, error: addLogs},
      process: {exit: _ => 0 as never},
    })
    .catch(e => {
      if (e.exitCode === 0 && e.cause.message === '(outputHelp)') return logs[0][0] // should be the help text
      if (e.exitCode === 0) return e.cause
      throw e
    })
}

test('merging input types', async () => {
  const router = t.router({
    foo: t.procedure
      .input(z.object({bar: z.string()}))
      .input(z.object({baz: z.number()}))
      .input(z.object({qux: z.boolean()}))
      .query(({input}) => Object.entries(input).join(', ')),
  })

  expect(await run(router, ['foo', '--bar', 'hello', '--baz', '42', '--qux'])).toMatchInlineSnapshot(
    `"bar,hello, baz,42, qux,true"`,
  )
})

test('string input', async () => {
  const router = t.router({
    foo: t.procedure
      .input(z.string()) //
      .query(({input}) => JSON.stringify(input)),
  })

  expect(await run(router, ['foo', 'hello'])).toMatchInlineSnapshot(`""hello""`)
})

test('enum input', async () => {
  const router = t.router({
    foo: t.procedure
      .input(z.enum(['aa', 'bb'])) //
      .query(({input}) => JSON.stringify(input)),
  })

  expect(await run(router, ['foo', 'aa'])).toMatchInlineSnapshot(`""aa""`)
  await expect(run(router, ['foo', 'cc'])).rejects.toMatchInlineSnapshot(`
    CLI exited with code 1
      Caused by: CliValidationError: ✖ Invalid option: expected one of "aa"|"bb"
  `)
})

test('number input', async () => {
  const router = t.router({
    foo: t.procedure
      .input(z.number()) //
      .query(({input}) => JSON.stringify(input)),
  })

  expect(await run(router, ['foo', '1'])).toMatchInlineSnapshot(`"1"`)
  await expect(run(router, ['foo', 'a'])).rejects.toMatchInlineSnapshot(`
    CLI exited with code 1
      Caused by: CommanderError: error: command-argument value 'a' is invalid for argument 'number'. Invalid number: a
  `)
})

test('boolean input', async () => {
  const router = t.router({
    foo: t.procedure
      .input(z.boolean()) //
      .query(({input}) => JSON.stringify(input)),
  })

  expect(await run(router, ['foo', 'true'])).toMatchInlineSnapshot(`"true"`)
  expect(await run(router, ['foo', 'false'])).toMatchInlineSnapshot(`"false"`)
  await expect(run(router, ['foo', 'a'])).rejects.toMatchInlineSnapshot(`
    CLI exited with code 1
      Caused by: CliValidationError: ✖ Invalid input: expected boolean, received string
  `)
})

test('refine in a union pedantry', async () => {
  const router = t.router({
    foo: t.procedure
      .input(z.union([z.number().int(), z.string()])) //
      .query(({input}) => JSON.stringify(input)),
  })

  expect(await run(router, ['foo', '11'])).toBe(JSON.stringify(11))
  expect(await run(router, ['foo', 'aa'])).toBe(JSON.stringify('aa'))
  expect(await run(router, ['foo', '1.1'])).toBe(JSON.stringify('1.1')) // technically this *does* match one of the types in the union, just not the number type because that demands ints - it matches the string type
})

test('refinemenet type', async () => {
  const router = t.router({
    foo: t.procedure
      .input(z.string().refine(s => s.includes('o'), 'input must include o'))
      .mutation(({input}) => `There are ${input.length - input.replaceAll('o', '').length} os in your string`),
    bar: t.procedure
      .input(z.object({greeting: z.string().refine(s => s.includes('o'), 'input must include o')}))
      .mutation(
        ({input}) =>
          `There are ${input.greeting.length - input.greeting.replaceAll('o', '').length} os in your greeting`,
      ),
  })

  expect(await run(router, ['foo', 'hello world'])).toMatchInlineSnapshot(`"There are 2 os in your string"`)
  await expect(run(router, ['foo', 'bye earth'])).rejects.toMatchInlineSnapshot(`
    CLI exited with code 1
      Caused by: CliValidationError: ✖ input must include o
  `)

  expect(await run(router, ['bar', '--greeting', 'hello world'])).toMatchInlineSnapshot(
    `"There are 2 os in your greeting"`,
  )
  await expect(run(router, ['bar', '--greeting', 'bye earth'])).rejects.toMatchInlineSnapshot(`
    CLI exited with code 1
      Caused by: CliValidationError: ✖ input must include o
      → at greeting
  `)
})

test('transform in a union', async () => {
  const router = t.router({
    foo: t.procedure
      .input(
        z.union([
          z
            .number()
            .int()
            .transform(n => `Roman numeral: ${'I'.repeat(n)}`),
          z.string(),
        ]),
      ) //
      .query(({input}) => JSON.stringify(input)),
  })

  expect(await run(router, ['foo', '3'])).toMatchInlineSnapshot(`""Roman numeral: III""`)
  expect(await run(router, ['foo', 'a'])).toMatchInlineSnapshot(`""a""`)
  expect(await run(router, ['foo', '3.3'])).toMatchInlineSnapshot(`""3.3""`)
})

test('literal input', async () => {
  const router = t.router({
    foo: t.procedure
      .input(z.literal(2)) //
      .query(({input}) => JSON.stringify(input)),
  })

  expect(await run(router, ['foo', '2'])).toMatchInlineSnapshot(`"2"`)
  await expect(run(router, ['foo', '3'])).rejects.toMatchInlineSnapshot(`
    CLI exited with code 1
      Caused by: CliValidationError: ✖ Invalid input: expected 2
  `)
})

test('optional input', async () => {
  const router = t.router({
    foo: t.procedure
      .input(z.string().optional()) //
      .query(({input}) => JSON.stringify(input || null)),
  })

  expect(await run(router, ['foo', 'a'])).toMatchInlineSnapshot(`""a""`)
  expect(await run(router, ['foo'])).toMatchInlineSnapshot(`"null"`)
})

test('union input', async () => {
  const router = t.router({
    foo: t.procedure
      .input(z.union([z.number(), z.string()])) //
      .query(({input}) => JSON.stringify(input || null)),
  })

  expect(await run(router, ['foo', 'a'])).toMatchInlineSnapshot(`""a""`)
  expect(await run(router, ['foo', '1'])).toMatchInlineSnapshot(`"1"`)
})

test('regex input', async () => {
  const router = t.router({
    foo: t.procedure
      .input(z.string().regex(/hello/).describe('greeting')) //
      .query(({input}) => JSON.stringify(input || null)),
  })

  expect(await run(router, ['foo', 'hello abc'])).toMatchInlineSnapshot(`""hello abc""`)
  // todo: raise a zod-validation-error issue 👇 not a great error message
  await expect(run(router, ['foo', 'goodbye xyz'])).rejects.toMatchInlineSnapshot(`
    CLI exited with code 1
      Caused by: CliValidationError: ✖ Invalid string: must match pattern /hello/
  `)
})

test('boolean, number, string input', async () => {
  const router = t.router({
    foo: t.procedure
      .input(
        z.union([
          z.string(),
          z.number(),
          z.boolean(), //
        ]),
      )
      .query(({input}) => JSON.stringify(input || null)),
  })

  expect(await run(router, ['foo', 'true'])).toMatchInlineSnapshot(`"true"`)
  expect(await run(router, ['foo', '1'])).toMatchInlineSnapshot(`"1"`)
  expect(await run(router, ['foo', 'a'])).toMatchInlineSnapshot(`""a""`)
})

test('tuple input', async () => {
  const router = t.router({
    foo: t.procedure
      .input(z.tuple([z.string(), z.number()])) //
      .query(({input}) => JSON.stringify(input || null)),
  })

  expect(await run(router, ['foo', 'hello', '123'])).toMatchInlineSnapshot(`"["hello",123]"`)
  await expect(run(router, ['foo', 'hello', 'not a number!'])).rejects.toMatchInlineSnapshot(`
    CLI exited with code 1
      Caused by: CommanderError: error: command-argument value 'not a number!' is invalid for argument 'parameter_2'. Invalid number: not a number!
  `)
})

test('tuple input with flags', async () => {
  const router = t.router({
    foo: t.procedure
      .input(
        z.tuple([
          z.string(),
          z.number(),
          z.object({foo: z.string()}), //
        ]),
      )
      .query(({input}) => JSON.stringify(input || null)),
  })

  expect(await run(router, ['foo', 'hello', '123', '--foo', 'bar'])).toMatchInlineSnapshot(
    `"["hello",123,{"foo":"bar"}]"`,
  )
  await expect(run(router, ['foo', 'hello', '123'])).rejects.toMatchInlineSnapshot(`
    CLI exited with code 1
      Caused by: CommanderError: error: required option '--foo <string>' not specified
  `)
  await expect(run(router, ['foo', 'hello', 'not a number!', '--foo', 'bar'])).rejects.toMatchInlineSnapshot(`
    CLI exited with code 1
      Caused by: CommanderError: error: command-argument value 'not a number!' is invalid for argument 'parameter_2'. Invalid number: not a number!
  `)
  await expect(run(router, ['foo', 'hello', 'not a number!'])).rejects.toMatchInlineSnapshot(`
    CLI exited with code 1
      Caused by: CommanderError: error: required option '--foo <string>' not specified
  `)
})

test('single character option', async () => {
  const router = t.router({
    foo: t.procedure
      .input(z.object({a: z.string()})) //
      .query(({input}) => JSON.stringify(input || null)),
  })

  await expect(run(router, ['foo', '--a', 'b'])).resolves.toEqual(`{"a":"b"}`)
  await expect(run(router, ['foo', '--a', 'b'])).resolves.toEqual(`{"a":"b"}`)
})

test('custom default procedure', async () => {
  const yarn = t.router({
    install: t.procedure
      .meta({default: true})
      .input(z.object({frozenLockfile: z.boolean().optional()}))
      .query(({input}) => 'install: ' + JSON.stringify(input)),
  })

  const params: TrpcCliParams<typeof yarn> = {router: yarn}

  const yarnOutput = await runWith(params, ['--frozen-lockfile'])
  expect(yarnOutput).toMatchInlineSnapshot(`"install: {"frozenLockfile":true}"`)

  const yarnInstallOutput = await runWith(params, ['install', '--frozen-lockfile'])
  expect(yarnInstallOutput).toMatchInlineSnapshot(`"install: {"frozenLockfile":true}"`)
})

test('command alias', async () => {
  const yarn = t.router({
    install: t.procedure
      .meta({aliases: {command: ['i']}})
      .input(z.object({frozenLockfile: z.boolean().optional()}))
      .query(({input}) => 'install: ' + JSON.stringify(input)),
  })

  const params: TrpcCliParams<typeof yarn> = {router: yarn}

  const yarnIOutput = await runWith(params, ['i', '--frozen-lockfile'])
  expect(yarnIOutput).toMatchInlineSnapshot(`"install: {"frozenLockfile":true}"`)
})

test('option alias', async () => {
  const yarn = t.router({
    install: t.procedure
      .meta({aliases: {options: {frozenLockfile: 'x'}}})
      .input(z.object({frozenLockfile: z.boolean().optional()}))
      .query(({input}) => 'install: ' + JSON.stringify(input)),
  })

  const params: TrpcCliParams<typeof yarn> = {router: yarn}

  const yarnIOutput = await runWith(params, ['install', '-x'])
  expect(yarnIOutput).toMatchInlineSnapshot(`"install: {"frozenLockfile":true}"`)
})

test('option alias can be two characters', async () => {
  const yarn = t.router({
    install: t.procedure
      .meta({aliases: {options: {frozenLockfile: 'xx'}}})
      .input(z.object({frozenLockfile: z.boolean().optional()}))
      .query(({input}) => 'install: ' + JSON.stringify(input)),
  })

  const params: TrpcCliParams<typeof yarn> = {router: yarn}

  const yarnIOutput = await runWith(params, ['install', '--xx'])
  expect(yarnIOutput).toMatchInlineSnapshot(`"install: {"frozenLockfile":true}"`)
})

test('option alias typo', async () => {
  const yarn = t.router({
    install: t.procedure
      .meta({aliases: {options: {frooozenLockfile: 'x'}}})
      .input(z.object({frozenLockfile: z.boolean().optional()}))
      .query(({input}) => 'install: ' + JSON.stringify(input)),
  })

  const params: TrpcCliParams<typeof yarn> = {router: yarn}

  await expect(runWith(params, ['install', '-x'])).rejects.toMatchInlineSnapshot(
    `Error: Invalid option aliases: frooozenLockfile: x`,
  )
})

test('validation', async () => {
  const router = t.router({
    tupleOfStrings: t.procedure
      .input(z.tuple([z.string().describe('The first string'), z.string().describe('The second string')]))
      .query(() => 'ok'),
    tupleWithBoolean: t.procedure
      .input(z.tuple([z.string(), z.boolean()])) //
      .query(() => 'ok'),
    tupleWithBooleanThenObject: t.procedure
      .input(z.tuple([z.string(), z.boolean(), z.object({foo: z.string()})]))
      .query(() => 'ok'),
    tupleWithObjectInTheMiddle: t.procedure
      .input(z.tuple([z.string(), z.object({foo: z.string()}), z.string()]))
      .query(() => 'ok'),
    tupleWithRecord: t.procedure
      .input(z.tuple([z.string(), z.record(z.string(), z.string())])) //
      .query(() => 'ok'),
  })
  const cli = createCli({router})
  expect(cli).toBeDefined()
})

test('string array input', async () => {
  const router = t.router({
    stringArray: t.procedure
      .input(z.array(z.string())) //
      .query(({input}) => `strings: ${JSON.stringify(input)}`),
  })

  const result = await run(router, ['string-array', 'hello', 'world'])
  expect(result).toMatchInlineSnapshot(`"strings: ["hello","world"]"`)
})

test('number array input', async () => {
  const router = t.router({
    test: t.procedure
      .input(z.array(z.number())) //
      .query(({input}) => `list: ${JSON.stringify(input)}`),
  })

  const result = await run(router, ['test', '1', '2', '3', '4'])
  expect(result).toMatchInlineSnapshot(`"list: [1,2,3,4]"`)

  await expect(run(router, ['test', '1', 'bad'])).rejects.toMatchInlineSnapshot(`
    CLI exited with code 1
      Caused by: CliValidationError: ✖ Invalid input: expected number, received string
      → at [1]
  `)
})

test('number array input with constraints', async () => {
  const router = t.router({
    foo: t.procedure
      .input(z.array(z.number().int())) //
      .query(({input}) => `list: ${JSON.stringify(input)}`),
  })

  await expect(run(router, ['foo', '1.2'])).rejects.toMatchInlineSnapshot(`
    CLI exited with code 1
      Caused by: CliValidationError: ✖ Invalid input: expected number, received string
      → at [0]
  `)
})

test('boolean array input', async () => {
  const router = t.router({
    test: t.procedure
      .input(z.array(z.boolean())) //
      .query(({input}) => `list: ${JSON.stringify(input)}`),
  })

  const result = await run(router, ['test', 'true', 'false', 'true'])
  expect(result).toMatchInlineSnapshot(`"list: [true,false,true]"`)

  await expect(run(router, ['test', 'true', 'bad'])).rejects.toMatchInlineSnapshot(`
    CLI exited with code 1
      Caused by: CliValidationError: ✖ Invalid input: expected boolean, received string
      → at [1]
  `)
})

test('mixed array input', async () => {
  const router = t.router({
    test: t.procedure
      .input(z.array(z.union([z.boolean(), z.number(), z.string()]))) //
      .query(({input}) => `list: ${JSON.stringify(input)}`),
  })

  const result = await run(router, ['test', '12', 'true', '3.14', 'null', 'undefined', 'hello'])
  expect(result).toMatchInlineSnapshot(`"list: [12,true,3.14,"null","undefined","hello"]"`)
})

test('record input', async () => {
  const router = t.router({
    test: t.procedure
      .input(z.record(z.string(), z.number()).optional()) //
      .query(({input}) => `input: ${JSON.stringify(input)}`),
  })

  expect(await run(router, ['test', '--help'])).toMatchInlineSnapshot(`
    "Usage: program test [options]

    Options:
      --input [json]  Input formatted as JSON (procedure's schema couldn't be
                      converted to CLI arguments: Inputs with additional properties
                      are not currently supported)
      -h, --help      display help for command
    "
  `)
  expect(await run(router, ['test'])).toMatchInlineSnapshot(`"input: undefined"`)
  expect(await run(router, ['test', '--input', '{"foo": 1}'])).toMatchInlineSnapshot(`"input: {"foo":1}"`)
  await expect(run(router, ['test', '--input', '{"foo": "x"}'])).rejects.toMatchInlineSnapshot(`
    CLI exited with code 1
      Caused by: CliValidationError: ✖ Invalid input: expected number, received string
      → at foo
  `)
})

test("nullable array inputs aren't supported", async () => {
  const router = t.router({
    test1: t.procedure.input(z.array(z.string().nullable())).query(({input}) => `list: ${JSON.stringify(input)}`),
    test2: t.procedure
      .input(z.array(z.union([z.boolean(), z.number(), z.string()]).nullable())) //
      .query(({input}) => `list: ${JSON.stringify(input)}`),
  })

  await expect(run(router, ['test1', '--help'])).resolves.toMatchInlineSnapshot(`
    "Usage: program test1 [options]

    Options:
      --input [json]  Input formatted as JSON (procedure's schema couldn't be
                      converted to CLI arguments: Invalid input type Array<string |
                      null>. Nullable arrays are not supported.)
      -h, --help      display help for command
    "
  `)
  const result = await run(router, ['test1', '--input', JSON.stringify(['a', null, 'b'])])
  expect(result).toMatchInlineSnapshot(`"list: ["a",null,"b"]"`)

  await expect(run(router, ['test2', '--help'])).resolves.toMatchInlineSnapshot(`
    "Usage: program test2 [options]

    Options:
      --input [json]  Input formatted as JSON (procedure's schema couldn't be
                      converted to CLI arguments: Invalid input type Array<boolean |
                      number | string | null>. Nullable arrays are not supported.)
      -h, --help      display help for command
    "
  `)
})

test('string array input with options', async () => {
  const router = t.router({
    test: t.procedure
      .input(
        z.tuple([
          z.array(z.string()), //
          z.object({foo: z.string()}).optional(),
        ]),
      )
      .query(({input}) => `input: ${JSON.stringify(input)}`),
  })

  const result = await run(router, ['test', 'hello', 'world', '--foo', 'bar'])
  expect(result).toMatchInlineSnapshot(`"input: [["hello","world"],{"foo":"bar"}]"`)

  const result2 = await run(router, ['test', '--foo', 'bar', 'hello', 'world'])
  expect(result2).toMatchInlineSnapshot(`"input: [["hello","world"],{"foo":"bar"}]"`)

  const result3 = await run(router, ['test', 'hello', '--foo=bar', 'world'])
  expect(result3).toMatchInlineSnapshot(`"input: [["hello","world"],{"foo":"bar"}]"`)
})

test('mixed array input with options', async () => {
  const router = t.router({
    test: t.procedure
      .input(
        z.tuple([
          z.array(z.union([z.string(), z.number()])), //
          z.object({foo: z.string().optional()}),
        ]),
      ) //
      .query(({input}) => `input: ${JSON.stringify(input)}`),
  })

  const result0 = await run(router, ['test', 'hello', '1', 'world'])
  expect(result0).toMatchInlineSnapshot(`"input: [["hello",1,"world"],{}]"`)

  const result1 = await run(router, ['test', 'hello', '1', 'world', '--foo', 'bar'])
  expect(result1).toMatchInlineSnapshot(`"input: [["hello",1,"world"],{"foo":"bar"}]"`)

  const result2 = await run(router, ['test', '--foo', 'bar', 'hello', '1', 'world'])
  expect(result2).toMatchInlineSnapshot(`"input: [["hello",1,"world"],{"foo":"bar"}]"`)

  const result3 = await run(router, ['test', 'hello', 'world', '--foo=bar', '1'])
  expect(result3).toMatchInlineSnapshot(`"input: [["hello","world",1],{"foo":"bar"}]"`)
})

test('basic boolean option', async () => {
  const router = t.router({
    test: t.procedure.input(z.object({foo: z.boolean()})).query(({input}) => `${JSON.stringify({input})}`),
  })

  const result = await run(router, ['test', '--foo'])
  expect(result).toMatchInlineSnapshot(`"{"input":{"foo":true}}"`)
})

test('defaults and negations', async () => {
  const router = t.router({
    normalBoolean: t.procedure.input(z.object({foo: z.boolean()})).query(({input}) => `${inspect(input)}`),
    optionalBoolean: t.procedure.input(z.object({foo: z.boolean().optional()})).query(({input}) => `${inspect(input)}`),
    defaultTrueBoolean: t.procedure
      .input(z.object({foo: z.boolean().default(true)}))
      .query(({input}) => `${inspect(input)}`),
    defaultFalseBoolean: t.procedure
      .input(z.object({foo: z.boolean().default(false)}))
      .query(({input}) => `${inspect(input)}`),
    booleanOrNumber: t.procedure
      .input(z.object({foo: z.union([z.boolean(), z.number()])}))
      .query(({input}) => `${inspect(input)}`),
    booleanOrString: t.procedure
      .input(z.object({foo: z.union([z.boolean(), z.string()])}))
      .query(({input}) => `${inspect(input)}`),
    arrayOfBooleanOrNumber: t.procedure
      .input(z.object({foo: z.array(z.union([z.boolean(), z.number()]))}))
      .query(({input}) => `${inspect(input)}`),
  })

  expect(await run(router, ['normal-boolean'])).toMatchInlineSnapshot(`"{ foo: false }"`)
  expect(await run(router, ['normal-boolean', '--foo'])).toMatchInlineSnapshot(`"{ foo: true }"`)

  expect(await run(router, ['optional-boolean'])).toMatchInlineSnapshot(`"{}"`)
  expect(await run(router, ['optional-boolean', '--foo'])).toMatchInlineSnapshot(`"{ foo: true }"`)
  expect(await run(router, ['optional-boolean', '--foo', 'true'])).toMatchInlineSnapshot(`"{ foo: true }"`)
  expect(await run(router, ['optional-boolean', '--foo', 'false'])).toMatchInlineSnapshot(`"{ foo: false }"`)

  expect(await run(router, ['default-true-boolean'])).toMatchInlineSnapshot(`"{ foo: true }"`)
  expect(await run(router, ['default-true-boolean', '--no-foo'])).toMatchInlineSnapshot(`"{ foo: false }"`)

  expect(await run(router, ['default-false-boolean'])).toMatchInlineSnapshot(`"{ foo: false }"`)
  expect(await run(router, ['default-false-boolean', '--foo'])).toMatchInlineSnapshot(`"{ foo: true }"`)

  expect(await run(router, ['boolean-or-number'])).toMatchInlineSnapshot(`"{ foo: false }"`)
  expect(await run(router, ['boolean-or-number', '--foo'])).toMatchInlineSnapshot(`"{ foo: true }"`)
  expect(await run(router, ['boolean-or-number', '--foo', 'false'])).toMatchInlineSnapshot(`"{ foo: false }"`)
  expect(await run(router, ['boolean-or-number', '--foo', 'true'])).toMatchInlineSnapshot(`"{ foo: true }"`)
  expect(await run(router, ['boolean-or-number', '--foo', '1'])).toMatchInlineSnapshot(`"{ foo: 1 }"`)

  expect(await run(router, ['boolean-or-string'])).toMatchInlineSnapshot(`"{ foo: false }"`)
  expect(await run(router, ['boolean-or-string', '--foo'])).toMatchInlineSnapshot(`"{ foo: true }"`)
  expect(await run(router, ['boolean-or-string', '--foo', '1'])).toMatchInlineSnapshot(`"{ foo: '1' }"`)
  expect(await run(router, ['boolean-or-string', '--foo', 'a'])).toMatchInlineSnapshot(`"{ foo: 'a' }"`)

  expect(await run(router, ['array-of-boolean-or-number'])).toMatchInlineSnapshot(`"{ foo: [] }"`)
  expect(await run(router, ['array-of-boolean-or-number', '--foo', 'true'])).toMatchInlineSnapshot(
    `"{ foo: [ true ] }"`,
  )
  expect(await run(router, ['array-of-boolean-or-number', '--foo', '1'])).toMatchInlineSnapshot(`"{ foo: [ 1 ] }"`)
  expect(await run(router, ['array-of-boolean-or-number', '--foo', '--foo', '1'])).toMatchInlineSnapshot(
    `"{ foo: [ 1 ] }"`,
  )
  expect(await run(router, ['array-of-boolean-or-number', '--foo', 'true', '1'])).toMatchInlineSnapshot(
    `"{ foo: [ true, 1 ] }"`,
  )
})

test('use zod4 meta', async () => {
  const myString = z
    .string()
    .meta({title: 'My String', description: 'A string which is mine. There are many like it but this one is mine.'})

  expect(myString.description).toMatchInlineSnapshot(
    `"A string which is mine. There are many like it but this one is mine."`,
  )
  expect(myString.meta()).toMatchInlineSnapshot(`
    {
      "description": "A string which is mine. There are many like it but this one is mine.",
      "title": "My String",
    }
  `)

  const router = t.router({
    createFile: t.procedure
      .input(
        z.tuple([
          z.string().meta({
            title: 'File path',
            description: 'The path to the file to be created. If necessary, parent folders will be created',
          }),
        ]),
      )
      .mutation(({input}) => `created file ${input[0]}`),
    createFile2: t.procedure
      .input(
        z.tuple([
          z.string().meta({
            // title: 'File path', // commented out - description will be used instead
            description: 'path to the file to be created',
          }),
        ]),
      )
      .mutation(({input}) => `created file ${input[0]}`),
  })

  const help = await run(router, ['create-file', '--help'])
  expect(help).toMatchInlineSnapshot(`
    "Usage: program create-file [options] <File path>

    Arguments:
      File path   The path to the file to be created. If necessary, parent folders
                  will be created (required)

    Options:
      -h, --help  display help for command
    "
  `)

  const help2 = await run(router, ['create-file2', '--help'])
  expect(help2).toMatchInlineSnapshot(`
    "Usage: program create-file2 [options] <path to the file to be created>

    Arguments:
      path to the file to be created  path to the file to be created (required)

    Options:
      -h, --help                      display help for command
    "
  `)
})

// todo: either create a meta registry or use module augmentation to allow adding aliases for options etc.<|MERGE_RESOLUTION|>--- conflicted
+++ resolved
@@ -3,11 +3,7 @@
 import {initTRPC} from '@trpc/server'
 import {inspect} from 'util'
 import {expect, test} from 'vitest'
-<<<<<<< HEAD
 import * as z from 'zod/v4'
-=======
-import * as z from 'zod4'
->>>>>>> e706e939
 import {AnyRouter, createCli, TrpcCliMeta, TrpcCliParams} from '../src'
 import {looksLikeInstanceof} from '../src/util'
 
@@ -31,11 +27,7 @@
   return runWith({router}, argv)
 }
 const runWith = <R extends AnyRouter>(params: TrpcCliParams<R>, argv: string[]) => {
-<<<<<<< HEAD
-  const cli = createCli(params)
-=======
-  const cli = createCli({...params, zod: z})
->>>>>>> e706e939
+  const cli = createCli({...params})
   const logs = [] as unknown[][]
   const addLogs = (...args: unknown[]) => logs.push(args)
   return cli
