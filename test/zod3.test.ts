import {initTRPC} from '@trpc/server'
import {inspect} from 'util'
import {expect, test} from 'vitest'
<<<<<<< HEAD
import {z} from 'zod'
import {createCli, TrpcCliMeta} from '../src'
import {run, snapshotSerializer} from './test-run'
=======
import {z} from 'zod/v3' // same as 'zod' but this is more explicit
import {AnyRouter, createCli, TrpcCliMeta, TrpcCliParams} from '../src'
import {looksLikeInstanceof} from '../src/util'

expect.addSnapshotSerializer({
  test: val => looksLikeInstanceof(val, Error),
  serialize(val, config, indentation, depth, refs, printer) {
    let topLine = `${val.constructor.name}: ${val.message}`
    if (val.constructor.name === 'FailedToExitError') topLine = `CLI exited with code ${val.exitCode}`

    if (!val.cause) return topLine
    indentation += '  '
    return `${topLine}\n${indentation}Caused by: ${printer(val.cause, config, indentation, depth + 1, refs)}`
      .split(/(---|Usage:)/)[0] // strip out the usage line and the --- line which is added for debugging when tests fail
      .trim()
  },
})
>>>>>>> 5da5ead7

expect.addSnapshotSerializer(snapshotSerializer)

const t = initTRPC.meta<TrpcCliMeta>().create()

test('merging input types', async () => {
  const router = t.router({
    foo: t.procedure
      .input(z.object({bar: z.string()}))
      .input(z.object({baz: z.number()}))
      .input(z.object({qux: z.boolean()}))
      .query(({input}) => Object.entries(input).join(', ')),
  })

  expect(await run(router, ['foo', '--bar', 'hello', '--baz', '42', '--qux'])).toMatchInlineSnapshot(
    `"bar,hello, baz,42, qux,true"`,
  )
})

test('string input', async () => {
  const router = t.router({
    foo: t.procedure
      .input(z.string()) //
      .query(({input}) => JSON.stringify(input)),
  })

  expect(await run(router, ['foo', 'hello'])).toMatchInlineSnapshot(`""hello""`)
})

test('enum input', async () => {
  const router = t.router({
    foo: t.procedure
      .input(z.enum(['aa', 'bb'])) //
      .query(({input}) => JSON.stringify(input)),
  })

  expect(await run(router, ['foo', 'aa'])).toMatchInlineSnapshot(`""aa""`)
  await expect(run(router, ['foo', 'cc'])).rejects.toMatchInlineSnapshot(`
    CLI exited with code 1
      Caused by: CliValidationError: ✖ Invalid enum value. Expected 'aa' | 'bb', received 'cc'
  `)
})

test('number input', async () => {
  const router = t.router({
    foo: t.procedure
      .input(z.number()) //
      .query(({input}) => JSON.stringify(input)),
  })

  expect(await run(router, ['foo', '1'])).toMatchInlineSnapshot(`"1"`)
  await expect(run(router, ['foo', 'a'])).rejects.toMatchInlineSnapshot(`
    CLI exited with code 1
      Caused by: CommanderError: error: command-argument value 'a' is invalid for argument 'number'. Invalid number: a
  `)
})

test('boolean input', async () => {
  const router = t.router({
    foo: t.procedure
      .input(z.boolean()) //
      .query(({input}) => JSON.stringify(input)),
  })

  expect(await run(router, ['foo', 'true'])).toMatchInlineSnapshot(`"true"`)
  expect(await run(router, ['foo', 'false'])).toMatchInlineSnapshot(`"false"`)
  await expect(run(router, ['foo', 'a'])).rejects.toMatchInlineSnapshot(`
    CLI exited with code 1
      Caused by: CliValidationError: ✖ Expected boolean, received string
  `)
})

test('refine in a union pedantry', async () => {
  const router = t.router({
    foo: t.procedure
      .input(z.union([z.number().int(), z.string()])) //
      .query(({input}) => JSON.stringify(input)),
  })

  expect(await run(router, ['foo', '11'])).toBe(JSON.stringify(11))
  expect(await run(router, ['foo', 'aa'])).toBe(JSON.stringify('aa'))
  expect(await run(router, ['foo', '1.1'])).toBe(JSON.stringify('1.1')) // technically this *does* match one of the types in the union, just not the number type because that demands ints - it matches the string type
})

test('transform in a union', async () => {
  const router = t.router({
    foo: t.procedure
      .input(
        z.union([
          z
            .number()
            .int()
            .transform(n => `Roman numeral: ${'I'.repeat(n)}`),
          z.string(),
        ]),
      ) //
      .query(({input}) => JSON.stringify(input)),
  })

  expect(await run(router, ['foo', '3'])).toMatchInlineSnapshot(`""Roman numeral: III""`)
  expect(await run(router, ['foo', 'a'])).toMatchInlineSnapshot(`""a""`)
  expect(await run(router, ['foo', '3.3'])).toMatchInlineSnapshot(`""3.3""`)
})

test('literal input', async () => {
  const router = t.router({
    foo: t.procedure
      .input(z.literal(2)) //
      .query(({input}) => JSON.stringify(input)),
  })

  expect(await run(router, ['foo', '2'])).toMatchInlineSnapshot(`"2"`)
  await expect(run(router, ['foo', '3'])).rejects.toMatchInlineSnapshot(`
    CLI exited with code 1
      Caused by: CliValidationError: ✖ Invalid literal value, expected 2
  `)
})

test('optional input', async () => {
  const router = t.router({
    foo: t.procedure
      .input(z.string().optional()) //
      .query(({input}) => JSON.stringify(input || null)),
  })

  expect(await run(router, ['foo', 'a'])).toMatchInlineSnapshot(`""a""`)
  expect(await run(router, ['foo'])).toMatchInlineSnapshot(`"null"`)
})

test('union input', async () => {
  const router = t.router({
    foo: t.procedure
      .input(z.union([z.number(), z.string()])) //
      .query(({input}) => JSON.stringify(input || null)),
  })

  expect(await run(router, ['foo', 'a'])).toMatchInlineSnapshot(`""a""`)
  expect(await run(router, ['foo', '1'])).toMatchInlineSnapshot(`"1"`)
})

test('regex input', async () => {
  const router = t.router({
    foo: t.procedure
      .input(z.string().regex(/hello/).describe('greeting')) //
      .query(({input}) => JSON.stringify(input || null)),
  })

  expect(await run(router, ['foo', 'hello abc'])).toMatchInlineSnapshot(`""hello abc""`)
  // note: zod 4 has a better error message
  await expect(run(router, ['foo', 'goodbye xyz'])).rejects.toMatchInlineSnapshot(`
    CLI exited with code 1
      Caused by: CliValidationError: ✖ Invalid
  `)
})

test('boolean, number, string input', async () => {
  const router = t.router({
    foo: t.procedure
      .input(
        z.union([
          z.string(),
          z.number(),
          z.boolean(), //
        ]),
      )
      .query(({input}) => JSON.stringify(input || null)),
  })

  expect(await run(router, ['foo', 'true'])).toMatchInlineSnapshot(`"true"`)
  expect(await run(router, ['foo', '1'])).toMatchInlineSnapshot(`"1"`)
  expect(await run(router, ['foo', 'a'])).toMatchInlineSnapshot(`""a""`)
})

test('tuple input', async () => {
  const router = t.router({
    foo: t.procedure
      .input(z.tuple([z.string(), z.number()])) //
      .query(({input}) => JSON.stringify(input || null)),
  })

  expect(await run(router, ['foo', 'hello', '123'])).toMatchInlineSnapshot(`"["hello",123]"`)
  await expect(run(router, ['foo', 'hello', 'not a number!'])).rejects.toMatchInlineSnapshot(`
    CLI exited with code 1
      Caused by: CommanderError: error: command-argument value 'not a number!' is invalid for argument 'parameter_2'. Invalid number: not a number!
  `)
})

test('tuple input with flags', async () => {
  const router = t.router({
    foo: t.procedure
      .input(
        z.tuple([
          z.string(),
          z.number(),
          z.object({foo: z.string()}), //
        ]),
      )
      .query(({input}) => JSON.stringify(input || null)),
  })

  expect(await run(router, ['foo', 'hello', '123', '--foo', 'bar'])).toMatchInlineSnapshot(
    `"["hello",123,{"foo":"bar"}]"`,
  )
  await expect(run(router, ['foo', 'hello', '123'])).rejects.toMatchInlineSnapshot(`
    CLI exited with code 1
      Caused by: CommanderError: error: required option '--foo <string>' not specified
  `)
  await expect(run(router, ['foo', 'hello', 'not a number!', '--foo', 'bar'])).rejects.toMatchInlineSnapshot(`
    CLI exited with code 1
      Caused by: CommanderError: error: command-argument value 'not a number!' is invalid for argument 'parameter_2'. Invalid number: not a number!
  `)
  await expect(run(router, ['foo', 'hello', 'not a number!'])).rejects.toMatchInlineSnapshot(`
    CLI exited with code 1
      Caused by: CommanderError: error: required option '--foo <string>' not specified
  `)
})

test('single character option', async () => {
  const router = t.router({
    foo: t.procedure
      .input(z.object({a: z.string()})) //
      .query(({input}) => JSON.stringify(input || null)),
  })

  await expect(run(router, ['foo', '--a', 'b'])).resolves.toEqual(`{"a":"b"}`)
  await expect(run(router, ['foo', '--a', 'b'])).resolves.toEqual(`{"a":"b"}`)
})

test('custom default procedure', async () => {
  const router = t.router({
    install: t.procedure
      .meta({default: true})
      .input(z.object({cwd: z.string()})) // let's pretend cwd is a required option
      .query(({input}) => 'install: ' + JSON.stringify(input)),
  })

  const yarnOutput = await run(router, ['--cwd', '/foo/bar'])
  expect(yarnOutput).toMatchInlineSnapshot(`"install: {"cwd":"/foo/bar"}"`)

  const yarnInstallOutput = await run(router, ['install', '--cwd', '/foo/bar'])
  expect(yarnInstallOutput).toMatchInlineSnapshot(`"install: {"cwd":"/foo/bar"}"`)
})

test('command alias', async () => {
  const router = t.router({
    install: t.procedure
      .meta({aliases: {command: ['i']}})
      .input(z.object({frozenLockfile: z.boolean().optional()}))
      .query(({input}) => 'install: ' + JSON.stringify(input)),
  })

  const yarnIOutput = await run(router, ['i', '--frozen-lockfile'])
  expect(yarnIOutput).toMatchInlineSnapshot(`"install: {"frozenLockfile":true}"`)
})

test('option alias', async () => {
  const router = t.router({
    install: t.procedure
      .meta({aliases: {options: {frozenLockfile: 'x'}}})
      .input(z.object({frozenLockfile: z.boolean().optional()}))
      .query(({input}) => 'install: ' + JSON.stringify(input)),
  })

  const yarnIOutput = await run(router, ['install', '-x'])
  expect(yarnIOutput).toMatchInlineSnapshot(`"install: {"frozenLockfile":true}"`)
})

test('option alias can be two characters', async () => {
  const router = t.router({
    install: t.procedure
      .meta({aliases: {options: {frozenLockfile: 'xx'}}})
      .input(z.object({frozenLockfile: z.boolean().optional()}))
      .query(({input}) => 'install: ' + JSON.stringify(input)),
  })

  const yarnIOutput = await run(router, ['install', '--xx'])
  expect(yarnIOutput).toMatchInlineSnapshot(`"install: {"frozenLockfile":true}"`)
})

test('option alias typo', async () => {
  const router = t.router({
    install: t.procedure
      .meta({aliases: {options: {frooozenLockfile: 'x'}}})
      .input(z.object({frozenLockfile: z.boolean().optional()}))
      .query(({input}) => 'install: ' + JSON.stringify(input)),
  })

  await expect(run(router, ['install', '-x'])).rejects.toMatchInlineSnapshot(
    `Error: Invalid option aliases: frooozenLockfile: x`,
  )
})

test('validation', async () => {
  const router = t.router({
    tupleOfStrings: t.procedure
      .input(z.tuple([z.string().describe('The first string'), z.string().describe('The second string')]))
      .query(() => 'ok'),
    tupleWithBoolean: t.procedure
      .input(z.tuple([z.string(), z.boolean()])) //
      .query(() => 'ok'),
    tupleWithBooleanThenObject: t.procedure
      .input(z.tuple([z.string(), z.boolean(), z.object({foo: z.string()})]))
      .query(() => 'ok'),
    tupleWithObjectInTheMiddle: t.procedure
      .input(z.tuple([z.string(), z.object({foo: z.string()}), z.string()]))
      .query(() => 'ok'),
    tupleWithRecord: t.procedure
      .input(z.tuple([z.string(), z.record(z.string())])) //
      .query(() => 'ok'),
  })
  const cli = createCli({router})
  expect(cli).toBeDefined()
})

test('string array input', async () => {
  const router = t.router({
    stringArray: t.procedure
      .input(z.array(z.string())) //
      .query(({input}) => `strings: ${JSON.stringify(input)}`),
  })

  const result = await run(router, ['string-array', 'hello', 'world'])
  expect(result).toMatchInlineSnapshot(`"strings: ["hello","world"]"`)
})

test('number array input', async () => {
  const router = t.router({
    test: t.procedure
      .input(z.array(z.number())) //
      .query(({input}) => `list: ${JSON.stringify(input)}`),
  })

  const result = await run(router, ['test', '1', '2', '3', '4'])
  expect(result).toMatchInlineSnapshot(`"list: [1,2,3,4]"`)

  await expect(run(router, ['test', '1', 'bad'])).rejects.toMatchInlineSnapshot(`
    CLI exited with code 1
      Caused by: CliValidationError: ✖ Expected number, received string → at [1]
  `)
})

test('number array input with constraints', async () => {
  const router = t.router({
    foo: t.procedure
      .input(z.array(z.number().int())) //
      .query(({input}) => `list: ${JSON.stringify(input)}`),
  })

  await expect(run(router, ['foo', '1.2'])).rejects.toMatchInlineSnapshot(`
    CLI exited with code 1
      Caused by: CliValidationError: ✖ Expected number, received string → at [0]
  `)
})

test('boolean array input', async () => {
  const router = t.router({
    test: t.procedure
      .input(z.array(z.boolean())) //
      .query(({input}) => `list: ${JSON.stringify(input)}`),
  })

  const result = await run(router, ['test', 'true', 'false', 'true'])
  expect(result).toMatchInlineSnapshot(`"list: [true,false,true]"`)

  await expect(run(router, ['test', 'true', 'bad'])).rejects.toMatchInlineSnapshot(`
    CLI exited with code 1
      Caused by: CliValidationError: ✖ Expected boolean, received string → at [1]
  `)
})

test('mixed array input', async () => {
  const router = t.router({
    test: t.procedure
      .input(z.array(z.union([z.boolean(), z.number(), z.string()]))) //
      .query(({input}) => `list: ${JSON.stringify(input)}`),
  })

  const result = await run(router, ['test', '12', 'true', '3.14', 'null', 'undefined', 'hello'])
  expect(result).toMatchInlineSnapshot(`"list: [12,true,3.14,"null","undefined","hello"]"`)
})

test('record input', async () => {
  const router = t.router({
    test: t.procedure
      .input(z.record(z.number()).optional()) //
      .query(({input}) => `input: ${JSON.stringify(input)}`),
  })

  expect(await run(router, ['test', '--help'], {expectJsonInput: true})).toMatchInlineSnapshot(`
    "Usage: program test [options]

    Options:
      --input [json]  Input formatted as JSON (procedure's schema couldn't be
                      converted to CLI arguments: Inputs with additional properties
                      are not currently supported)
      -h, --help      display help for command
    "
  `)
  expect(await run(router, ['test'])).toMatchInlineSnapshot(`"input: undefined"`)
  expect(await run(router, ['test', '--input', '{"foo": 1}'])).toMatchInlineSnapshot(`"input: {"foo":1}"`)
  await expect(run(router, ['test', '--input', '{"foo": "x"}'])).rejects.toMatchInlineSnapshot(`
    CLI exited with code 1
      Caused by: CliValidationError: ✖ Expected number, received string → at foo
  `)
})

test("nullable array inputs aren't supported", async () => {
  const router = t.router({
    test1: t.procedure.input(z.array(z.string().nullable())).query(({input}) => `list: ${JSON.stringify(input)}`),
    test2: t.procedure
      .input(z.array(z.union([z.boolean(), z.number(), z.string()]).nullable())) //
      .query(({input}) => `list: ${JSON.stringify(input)}`),
  })

  await expect(run(router, ['test1', '--help'], {expectJsonInput: true})).resolves.toMatchInlineSnapshot(`
    "Usage: program test1 [options]

    Options:
      --input [json]  Input formatted as JSON (procedure's schema couldn't be
                      converted to CLI arguments: Invalid input type Array<string |
                      null>. Nullable arrays are not supported.)
      -h, --help      display help for command
    "
  `)
  const result = await run(router, ['test1', '--input', JSON.stringify(['a', null, 'b'])], {expectJsonInput: true})
  expect(result).toMatchInlineSnapshot(`"list: ["a",null,"b"]"`)

  await expect(run(router, ['test2', '--help'], {expectJsonInput: true})).resolves.toMatchInlineSnapshot(`
    "Usage: program test2 [options]

    Options:
      --input [json]  Input formatted as JSON (procedure's schema couldn't be
                      converted to CLI arguments: Invalid input type Array<boolean |
                      number | string | null>. Nullable arrays are not supported.)
      -h, --help      display help for command
    "
  `)
})

test('string array input with options', async () => {
  const router = t.router({
    test: t.procedure
      .input(
        z.tuple([
          z.array(z.string()), //
          z.object({foo: z.string()}).optional(),
        ]),
      )
      .query(({input}) => `input: ${JSON.stringify(input)}`),
  })

  const result = await run(router, ['test', 'hello', 'world', '--foo', 'bar'])
  expect(result).toMatchInlineSnapshot(`"input: [["hello","world"],{"foo":"bar"}]"`)

  const result2 = await run(router, ['test', '--foo', 'bar', 'hello', 'world'])
  expect(result2).toMatchInlineSnapshot(`"input: [["hello","world"],{"foo":"bar"}]"`)

  const result3 = await run(router, ['test', 'hello', '--foo=bar', 'world'])
  expect(result3).toMatchInlineSnapshot(`"input: [["hello","world"],{"foo":"bar"}]"`)
})

test('mixed array input with options', async () => {
  const router = t.router({
    test: t.procedure
      .input(
        z.tuple([
          z.array(z.union([z.string(), z.number()])), //
          z.object({foo: z.string().optional()}),
        ]),
      ) //
      .query(({input}) => `input: ${JSON.stringify(input)}`),
  })

  const result0 = await run(router, ['test', 'hello', '1', 'world'])
  expect(result0).toMatchInlineSnapshot(`"input: [["hello",1,"world"],{}]"`)

  const result1 = await run(router, ['test', 'hello', '1', 'world', '--foo', 'bar'])
  expect(result1).toMatchInlineSnapshot(`"input: [["hello",1,"world"],{"foo":"bar"}]"`)

  const result2 = await run(router, ['test', '--foo', 'bar', 'hello', '1', 'world'])
  expect(result2).toMatchInlineSnapshot(`"input: [["hello",1,"world"],{"foo":"bar"}]"`)

  const result3 = await run(router, ['test', 'hello', 'world', '--foo=bar', '1'])
  expect(result3).toMatchInlineSnapshot(`"input: [["hello","world",1],{"foo":"bar"}]"`)
})

test('defaults and negations', async () => {
  const router = t.router({
    normalBoolean: t.procedure.input(z.object({foo: z.boolean()})).query(({input}) => `${inspect(input)}`),
    optionalBoolean: t.procedure.input(z.object({foo: z.boolean().optional()})).query(({input}) => `${inspect(input)}`),
    defaultTrueBoolean: t.procedure
      .input(z.object({foo: z.boolean().default(true)}))
      .query(({input}) => `${inspect(input)}`),
    defaultFalseBoolean: t.procedure
      .input(z.object({foo: z.boolean().default(false)}))
      .query(({input}) => `${inspect(input)}`),
    booleanOrNumber: t.procedure
      .input(z.object({foo: z.union([z.boolean(), z.number()])}))
      .query(({input}) => `${inspect(input)}`),
    booleanOrString: t.procedure
      .input(z.object({foo: z.union([z.boolean(), z.string()])}))
      .query(({input}) => `${inspect(input)}`),
    arrayOfBooleanOrNumber: t.procedure
      .input(z.object({foo: z.array(z.union([z.boolean(), z.number()]))}))
      .query(({input}) => `${inspect(input)}`),
  })

  expect(await run(router, ['normal-boolean'])).toMatchInlineSnapshot(`"{ foo: false }"`)
  expect(await run(router, ['normal-boolean', '--foo'])).toMatchInlineSnapshot(`"{ foo: true }"`)

  expect(await run(router, ['optional-boolean'])).toMatchInlineSnapshot(`"{}"`)
  expect(await run(router, ['optional-boolean', '--foo'])).toMatchInlineSnapshot(`"{ foo: true }"`)
  expect(await run(router, ['optional-boolean', '--foo', 'true'])).toMatchInlineSnapshot(`"{ foo: true }"`)
  expect(await run(router, ['optional-boolean', '--foo', 'false'])).toMatchInlineSnapshot(`"{ foo: false }"`)

  expect(await run(router, ['default-true-boolean'])).toMatchInlineSnapshot(`"{ foo: true }"`)
  expect(await run(router, ['default-true-boolean', '--no-foo'])).toMatchInlineSnapshot(`"{ foo: false }"`)

  expect(await run(router, ['default-false-boolean'])).toMatchInlineSnapshot(`"{ foo: false }"`)
  expect(await run(router, ['default-false-boolean', '--foo'])).toMatchInlineSnapshot(`"{ foo: true }"`)

  expect(await run(router, ['boolean-or-number'])).toMatchInlineSnapshot(`"{ foo: false }"`)
  expect(await run(router, ['boolean-or-number', '--foo'])).toMatchInlineSnapshot(`"{ foo: true }"`)
  expect(await run(router, ['boolean-or-number', '--foo', 'false'])).toMatchInlineSnapshot(`"{ foo: false }"`)
  expect(await run(router, ['boolean-or-number', '--foo', 'true'])).toMatchInlineSnapshot(`"{ foo: true }"`)
  expect(await run(router, ['boolean-or-number', '--foo', '1'])).toMatchInlineSnapshot(`"{ foo: 1 }"`)

  expect(await run(router, ['boolean-or-string'])).toMatchInlineSnapshot(`"{ foo: false }"`)
  expect(await run(router, ['boolean-or-string', '--foo'])).toMatchInlineSnapshot(`"{ foo: true }"`)
  expect(await run(router, ['boolean-or-string', '--foo', '1'])).toMatchInlineSnapshot(`"{ foo: '1' }"`)
  expect(await run(router, ['boolean-or-string', '--foo', 'a'])).toMatchInlineSnapshot(`"{ foo: 'a' }"`)

  expect(await run(router, ['array-of-boolean-or-number'])).toMatchInlineSnapshot(`"{ foo: [] }"`)
  expect(await run(router, ['array-of-boolean-or-number', '--foo', 'true'])).toMatchInlineSnapshot(
    `"{ foo: [ true ] }"`,
  )
  expect(await run(router, ['array-of-boolean-or-number', '--foo', '1'])).toMatchInlineSnapshot(`"{ foo: [ 1 ] }"`)
  expect(await run(router, ['array-of-boolean-or-number', '--foo', '--foo', '1'])).toMatchInlineSnapshot(
    `"{ foo: [ 1 ] }"`,
  )
  expect(await run(router, ['array-of-boolean-or-number', '--foo', 'true', '1'])).toMatchInlineSnapshot(
    `"{ foo: [ true, 1 ] }"`,
  )
})<|MERGE_RESOLUTION|>--- conflicted
+++ resolved
@@ -1,29 +1,9 @@
 import {initTRPC} from '@trpc/server'
 import {inspect} from 'util'
 import {expect, test} from 'vitest'
-<<<<<<< HEAD
-import {z} from 'zod'
+import {z} from 'zod/v3' // same as 'zod' but this is more explicit
 import {createCli, TrpcCliMeta} from '../src'
 import {run, snapshotSerializer} from './test-run'
-=======
-import {z} from 'zod/v3' // same as 'zod' but this is more explicit
-import {AnyRouter, createCli, TrpcCliMeta, TrpcCliParams} from '../src'
-import {looksLikeInstanceof} from '../src/util'
-
-expect.addSnapshotSerializer({
-  test: val => looksLikeInstanceof(val, Error),
-  serialize(val, config, indentation, depth, refs, printer) {
-    let topLine = `${val.constructor.name}: ${val.message}`
-    if (val.constructor.name === 'FailedToExitError') topLine = `CLI exited with code ${val.exitCode}`
-
-    if (!val.cause) return topLine
-    indentation += '  '
-    return `${topLine}\n${indentation}Caused by: ${printer(val.cause, config, indentation, depth + 1, refs)}`
-      .split(/(---|Usage:)/)[0] // strip out the usage line and the --- line which is added for debugging when tests fail
-      .trim()
-  },
-})
->>>>>>> 5da5ead7
 
 expect.addSnapshotSerializer(snapshotSerializer)
 
