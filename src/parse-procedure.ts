--- conflicted
+++ resolved
@@ -432,11 +432,7 @@
 
 function looksJsonSchemaable(value: unknown) {
   const vendor = getVendor(value)
-<<<<<<< HEAD
-  return vendor === 'zod' || vendor === 'arktype' || vendor === 'valibot'
-=======
   return !!vendor && vendor in jsonSchemaConverters
->>>>>>> 830f96b6
 }
 
 function prepareArktypeType(type: any) {
