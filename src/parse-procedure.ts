import type {JSONSchema7, JSONSchema7Definition} from 'json-schema'
import {inspect} from 'util'
import zodToJsonSchema from 'zod-to-json-schema'
import {CliValidationError} from './errors'
import {getSchemaTypes} from './json-schema'
import type {Result, ParsedProcedure} from './types'
<<<<<<< HEAD

const getValibotToJsonSchema = () => {
  try {
    // eslint-disable-next-line @typescript-eslint/no-require-imports
    return require('@valibot/to-json-schema').toJsonSchema as (input: unknown) => JSONSchema7
  } catch {
    return null
  }
}

const getVendor = (schema: unknown) => {
  // note: don't check for typeof schema === 'object' because arktype schemas are functions (you call them directly instead of `.parse(...)`)
  return (schema as {['~standard']?: {vendor?: string}})?.['~standard']?.vendor ?? null
}
=======
>>>>>>> b7eaf8aa

function looksLikeJsonSchema(value: unknown): value is JSONSchema7 & {type: string} {
  return (
    typeof value === 'object' &&
    value !== null &&
    (('type' in value && (typeof value.type === 'string' || Array.isArray(value.type))) ||
      'const' in value ||
      'anyOf' in value)
  )
}

<<<<<<< HEAD
type JsonSchemaable = zod.ZodType | {toJsonSchema: () => JSONSchema7}

function looksJsonSchemaable(value: unknown): value is JsonSchemaable {
  const vendor = getVendor(value)
  return vendor === 'zod' || vendor === 'valibot' || vendor === 'arktype'
}

/**
 * Attempts to convert a trpc procedure input to JSON schema.
 * For zod types, this uses `zod-to-json-schema`.
 * For other types, it assumes the type has a `toJsonSchema` method (e.g. arktype).
 */
function toJsonSchema(input: JsonSchemaable): Result<JSONSchema7> {
  try {
    const vendor = getVendor(input)
    if (vendor === 'zod') {
      return {
        success: true,
        value: zodToJsonSchema(input as never) as JSONSchema7,
      }
    }
    if (vendor === 'valibot') {
      const valibotToJsonSchema = getValibotToJsonSchema()
      if (!valibotToJsonSchema) {
        return {
          success: false,
          error:
            '@valibot/to-json-schema could not be found - try installing it with `npm install @valibot/to-json-schema` and re-running',
        }
      }
      return {
        success: true,
        value: valibotToJsonSchema(prepareValibotSchema(input)),
      }
    }
    if (vendor === 'arktype') {
      let innerType = input as {in?: unknown; toJsonSchema?: () => JSONSchema7}
      while (innerType) {
        if (innerType?.in && innerType.in !== innerType) {
          innerType = innerType.in
        } else {
          break
        }
      }
      return {
        success: true,
        value: innerType.toJsonSchema!(),
      }
    }

    return {
      success: false,
      error: `Schema not convertible to JSON schema`,
    }
  } catch (e) {
    return {
      success: false,
      error: `Failed to convert input to JSON Schema: ${e instanceof Error ? e.message : String(e)}`,
    }
  }
}

=======
>>>>>>> b7eaf8aa
export function parseProcedureInputs(inputs: unknown[]): Result<ParsedProcedure> {
  if (inputs.length === 0) {
    return {
      success: true,
      value: {
        positionalParameters: [],
        optionsJsonSchema: {},
        getPojoInput: () => ({}),
      },
    }
  }

  const allJsonSchemaable = inputs.every(input => looksJsonSchemaable(input))
  if (!allJsonSchemaable) {
    return {
      success: false,
      error: `Invalid input type ${inputs.map(s => (s as {})?.constructor.name).join(', ')}, only inputs that can be converted to JSON Schema are supported`,
    }
  }

  if (inputs.length > 1) {
    return parseMultiInputs(inputs)
  }

  const mergedSchemaResult = toJsonSchema(inputs[0])

  if (!mergedSchemaResult.success) {
    return {
      success: false,
      error: mergedSchemaResult.error,
    }
  }

  const mergedSchema = mergedSchemaResult.value
  return handleMergedSchema(mergedSchema)
}

function handleMergedSchema(mergedSchema: JSONSchema7): Result<ParsedProcedure> {
  if (mergedSchema.type === 'string') {
    return {
      success: true,
      value: {
        positionalParameters: [
          {
            type: 'string',
            array: false,
            description: mergedSchema.description || '',
            name: mergedSchema.title || 'string',
            required: true,
          },
        ],
        optionsJsonSchema: {},
        getPojoInput: argv => argv.positionalValues[0] as string,
      },
    }
  }

  if (acceptedLiteralTypes(mergedSchema).length > 0) {
    return parseLiteralInput(mergedSchema)
  }

  if (isTuple(mergedSchema)) {
    return parseTupleInput(mergedSchema)
  }

  if (mergedSchema.type === 'array') {
    return parseArrayInput(mergedSchema as JSONSchema7 & {items: {type: unknown}})
  }

  if (mergedSchema.anyOf) {
    const allObjects = mergedSchema.anyOf.every(sub => acceptsObject(toRoughJsonSchema7(sub)))
    if (allObjects) {
      return {
        success: true,
        value: {
          positionalParameters: [],
          optionsJsonSchema: mergedSchema,
          getPojoInput: argv => argv.options,
        },
      }
    }
    if (mergedSchema.anyOf.length === 2 && JSON.stringify(mergedSchema.anyOf[0]) === '{"not":{}}') {
      return handleMergedSchema(mergedSchema.anyOf[1] as JSONSchema7)
    }
  }

  if (mergedSchema.type !== 'object') {
    return {
      success: false,
      error: `Invalid input type ${inspect(mergedSchema, {depth: 2, breakLength: Infinity})}, expected object or tuple.`,
    }
  }

  return {
    success: true,
    value: {
      positionalParameters: [],
      optionsJsonSchema: mergedSchema,
      getPojoInput: argv => argv.options,
    },
  }
}

// zod-to-json-schema turns `z.string().optional()` into `{"anyOf":[{"not":{}},{"type":"string"}]}`
function isOptional(schema: JSONSchema7Definition) {
  const anyOf = schemaDefPropValue(schema, 'anyOf')
  return anyOf?.length === 2 && JSON.stringify(anyOf[0]) === '{"not":{}}'
}

function parseLiteralInput(schema: JSONSchema7): Result<ParsedProcedure> {
  const type = acceptedLiteralTypes(schema).at(0)
<<<<<<< HEAD
  const name = (schema.title || type || 'value').replaceAll(/\s+/g, '_')
=======
  const name = (schema.title || schema.description || type || 'value').replaceAll(/\s+/g, '_')
>>>>>>> b7eaf8aa
  return {
    success: true,
    value: {
      positionalParameters: [
        {
          name,
          array: false,
          description: schema.description || '',
          required: !isOptional(schema),
          type: type!,
        },
      ],
      optionsJsonSchema: {},
      getPojoInput: argv => convertPositional(schema, argv.positionalValues[0] as string),
    },
  }
}

const schemaDefPropValue = <K extends keyof JSONSchema7>(
  schema: JSONSchema7Definition,
  prop: K,
): JSONSchema7[K] | undefined => {
  if (schema && typeof schema === 'object' && prop in schema) return schema[prop]
  return undefined
}

const literalCandidateTypes = ['string', 'number', 'boolean', 'integer'] as const
function acceptedLiteralTypes(schema: JSONSchema7Definition): Array<(typeof literalCandidateTypes)[number]> {
  let constVals: string[] | undefined = [toRoughJsonSchema7(schema).const, toRoughJsonSchema7(schema).enum]
    .flat()
    .filter(Boolean)
    .map(s => typeof s)
  if (constVals.length === 0) constVals = undefined
  const typeList =
    constVals ||
    schemaDefPropValue(schema, 'type') ||
    schemaDefPropValue(schema, 'oneOf')?.flatMap(s => acceptedLiteralTypes(s)) ||
    schemaDefPropValue(schema, 'anyOf')?.flatMap(s => acceptedLiteralTypes(s))
  const acceptedJsonSchemaTypes = new Set([typeList].flat().filter(Boolean))
  return literalCandidateTypes.filter(c => acceptedJsonSchemaTypes.has(c))
}

function parseMultiInputs(inputs: unknown[]): Result<ParsedProcedure> {
  const parsedIndividually = inputs.map(input => parseProcedureInputs([input]))

  const failures = parsedIndividually.flatMap(p => (p.success ? [] : [p.error]))
  if (failures.length > 0) {
    return {success: false, error: failures.join('\n')}
  }

  const allObjects = parsedIndividually.every(p => p.success && p.value.positionalParameters.length === 0)
  if (!allObjects) {
    return {
      success: false,
      error: `Can't use positional parameters with multi-input type.`,
    }
  }

  return {
    success: true,
    value: {
      positionalParameters: [],
      optionsJsonSchema: {
        allOf: parsedIndividually.map(p => {
          const successful = p as Extract<typeof p, {success: true}>
          return successful.value.optionsJsonSchema
        }),
      },
      getPojoInput: argv => argv.options,
    },
  }
}

function isNullable(schema: JSONSchema7) {
  if (Array.isArray(schema.type) && schema.type.includes('null')) return true
  if (schema.type === 'null') return true
  if (schema.anyOf?.some(sub => isNullable(toRoughJsonSchema7(sub)))) return true
  if (schema.const === null) return true
  return false
}

const tupleItemsSchemas = (schema: JSONSchema7Definition): JSONSchema7Definition[] | undefined => {
  if (!schema || typeof schema !== 'object') return undefined
  if (Array.isArray(schema.items)) return schema.items
  if ('prefixItems' in schema && Array.isArray(schema.prefixItems)) return schema.prefixItems as JSONSchema7Definition[]
  return undefined
}

function isTuple(schema: JSONSchema7): schema is JSONSchema7 & {items: JSONSchema7[]} {
  return Array.isArray(tupleItemsSchemas(schema))
}

function parseArrayInput(array: JSONSchema7 & {items: {type: unknown}}): Result<ParsedProcedure> {
  if (looksLikeJsonSchema(array.items) && isNullable(array.items)) {
    return {
      success: false,
      error: `Invalid input type Array<${getSchemaTypes(array.items).join(' | ')}>. Nullable arrays are not supported.`,
    }
  }
  return {
    success: true,
    value: {
      positionalParameters: [
        {
          name: parameterName(array, 1),
          array: true,
          description: array.description || '',
          required: !isOptional(array),
          type: 'string',
        },
      ],
      optionsJsonSchema: {},
      getPojoInput: argv =>
        (argv.positionalValues.at(-1) as string[]).map(s => convertPositional(array.items as JSONSchema7, s)),
    },
  }
}

function parseTupleInput(tuple: JSONSchema7Definition): Result<ParsedProcedure> {
  const items = tupleItemsSchemas(tuple)
  if (!Array.isArray(items)) throw new Error('.items is not an array, is this really a tuple?')

  const flagsSchemaIndex = items.findIndex(item => {
    if (acceptedLiteralTypes(item as JSONSchema7).length > 0) {
      return false // it's a string, number or boolean
    }
    if (looksLikeArray(item) && acceptedLiteralTypes(item.items as JSONSchema7).length > 0) {
      return false // it's an array of strings, numbers or booleans
    }
    return true // it's not a string, number, boolean or array of strings, numbers or booleans. So it's probably a flags object
  })
  const types = `[${items.map(s => schemaDefPropValue(s, 'type')).join(', ')}]`

  if (flagsSchemaIndex > -1 && flagsSchemaIndex !== items.length - 1) {
    return {
      success: false,
      error: `Invalid input type ${types}. Positional parameters must be strings, numbers or booleans.`,
    }
  }

  const flagsSchema = flagsSchemaIndex === -1 ? null : items[flagsSchemaIndex]

  if (flagsSchema && !acceptsObject(flagsSchema as JSONSchema7)) {
    return {
      success: false,
      error: `Invalid input type ${types}. The last type must accept object inputs.`,
    }
  }

  const positionalSchemas = flagsSchemaIndex === -1 ? items : items.slice(0, flagsSchemaIndex)

  return {
    success: true,
    value: {
      positionalParameters: positionalSchemas.map((schema, i) => ({
        name: parameterName(schema, i + 1),
        array: looksLikeArray(schema),
        description: schemaDefPropValue(schema, 'description') || '',
        required: !isOptional(schema),
        type: getSchemaTypes(toRoughJsonSchema7(schema)).join(' | '),
      })),
      optionsJsonSchema: flagsSchema && typeof flagsSchema === 'object' ? flagsSchema : {},
      getPojoInput: commandArgs => {
        const inputs: unknown[] = commandArgs.positionalValues.map((v, i) => {
          const correspondingSchema = positionalSchemas[i]
          if (looksLikeArray(correspondingSchema)) {
            if (!Array.isArray(v)) {
              throw new CliValidationError(`Expected array at position ${i}, got ${typeof v}`)
            }
            return v.map(s => {
              if (!correspondingSchema.items || Array.isArray(correspondingSchema.items)) return s
              return convertPositional(correspondingSchema.items, s)
            })
          }
          if (typeof v !== 'string') {
            throw new CliValidationError(`Expected string at position ${i}, got ${typeof v}`)
          }
          return convertPositional(correspondingSchema, v)
        })

        if (flagsSchema) {
          inputs.push(commandArgs.options)
        }
        return inputs
      },
    },
  }
}

/**
 * Converts a positional string to parameter into a number if the target schema accepts numbers, and the input can be parsed as a number.
 * If the target schema accepts numbers but it's *not* a valid number, just return a string.
 * trpc will use zod to handle the validation before invoking the procedure.
 */
const convertPositional = (schema: JSONSchema7Definition, value: string) => {
  let preprocessed: string | number | boolean | undefined = undefined

  const acceptedTypes = new Set(acceptedLiteralTypes(schema))

  if (acceptedTypes.has('string')) {
    preprocessed = value
  }

  if (acceptedTypes.has('boolean')) {
    if (value === 'true') preprocessed = true
    else if (value === 'false') preprocessed = false
  }

  if (acceptedTypes.has('number')) {
    const number = Number(value)
    if (!Number.isNaN(number)) {
      preprocessed = number
    }
  }

  if (acceptedTypes.has('integer')) {
    const num = Number(value)
    if (Number.isInteger(num)) {
      preprocessed = num
    } else if (!Number.isNaN(num) && acceptedTypes === undefined) {
      // we're expecting an integer and the value isn't one, but we haven't come up with anything else, so use it anyway to get helpful "expected integer, got float" error rather than "expected number, got string"
      preprocessed = value
    }
  }

  if (preprocessed === undefined) {
    return value // we didn't convert to a number or boolean, so just return the string
  }

  return preprocessed
}

const looksLikeArray = (schema: JSONSchema7Definition): schema is JSONSchema7 & {type: 'array'} => {
  return schemaDefPropValue(schema, 'type') === 'array'
}

const toRoughJsonSchema7 = (schema: JSONSchema7Definition | undefined): JSONSchema7 => {
  if (!schema || typeof schema !== 'object') {
    return {}
  }

  return schema
}

const parameterName = (s: JSONSchema7Definition, position: number): string => {
  if (looksLikeArray(s)) {
    const items = toRoughJsonSchema7(s).items
    const elementName = parameterName(!items || Array.isArray(items) ? {} : items, position)
    return `[${elementName.slice(1, -1)}...]`
  }
  // commander requiremenets: no special characters in positional parameters; `<name>` for required and `[name]` for optional parameters
  let name = schemaDefPropValue(s, 'title') || schemaDefPropValue(s, 'description') || `parameter_${position}`
  name = name.replaceAll(/\W+/g, ' ').trim()
  return isOptional(s) ? `[${name}]` : `<${name}>`
}

const acceptsObject = (schema: JSONSchema7): boolean => {
  return (schema.type === 'object' || schema.anyOf?.some(sub => acceptsObject(toRoughJsonSchema7(sub)))) ?? false
}

<<<<<<< HEAD
// #region vendor preprocessors
=======
// #region vendor specific stuff

>>>>>>> b7eaf8aa
/* eslint-disable @typescript-eslint/no-explicit-any */
/* eslint-disable @typescript-eslint/no-unsafe-return */
/* eslint-disable @typescript-eslint/no-unsafe-assignment */

/**
<<<<<<< HEAD
 * Takes a valibot schema and returns a pseudo-schema that can be converted to JSON schema.
 * It effectively throws out all (meaningful) `pipe` logic - i.e. only the "first" validator and metadata are considered.
 */
function prepareValibotSchema(obj: any): any {
  // If input is not an object or is null, return it as is
  if (typeof obj !== 'object' || obj === null) {
    return obj
  }

  // If object has a pipe property that's an array, return its first element
  if ('pipe' in obj && Array.isArray(obj.pipe) && obj.pipe.length > 0) {
    // in general we just want to keep the first validator, but we also want to keep metadata like description/title
    const whitelisted = (obj.pipe as any[]).filter((p, i) => {
      if (i === 0) return true
      if (p?.kind === 'metadata') return true
      return false
    })
    return {...obj, pipe: whitelisted}
  }

  // Handle arrays
  if (Array.isArray(obj)) {
    return obj.map(item => prepareValibotSchema(item))
  }

  // Handle regular objects
  const result: any = {}
  for (const key in obj) {
    if (Object.prototype.hasOwnProperty.call(obj, key)) {
      result[key] = prepareValibotSchema(obj[key])
    }
  }
  return result
}
// #endregion
=======
 * Attempts to convert a trpc procedure input to JSON schema.
 * For zod types, this uses `zod-to-json-schema`.
 * For other types, it assumes the type has a `toJsonSchema` method (e.g. arktype).
 */
function toJsonSchema(input: unknown): Result<JSONSchema7> {
  try {
    const vendor = getVendor(input)
    if (vendor === 'zod') {
      return {success: true, value: zodToJsonSchema(input as never) as JSONSchema7}
    }
    if (vendor === 'arktype') {
      return {success: true, value: prepareArktypeType(input).toJsonSchema()}
    }

    return {success: false, error: `Schema not convertible to JSON schema`}
  } catch (e) {
    const message = e instanceof Error ? e.message : String(e)
    return {success: false, error: `Failed to convert input to JSON Schema: ${message}`}
  }
}

function getVendor(schema: unknown) {
  // note: don't check for typeof schema === 'object' because arktype schemas are functions (you call them directly instead of `.parse(...)`)
  return (schema as {['~standard']?: {vendor?: string}})?.['~standard']?.vendor ?? null
}

function looksJsonSchemaable(value: unknown) {
  const vendor = getVendor(value)
  return vendor === 'zod' || vendor === 'arktype'
}

function prepareArktypeType(input: any) {
  /* eslint-disable @typescript-eslint/no-unsafe-assignment, no-constant-condition, @typescript-eslint/no-explicit-any */
  let innerType = input
  while (innerType) {
    if (innerType?.in && innerType.in !== innerType) {
      innerType = innerType.in
    } else {
      break
    }
  }
  return innerType as {toJsonSchema: () => JSONSchema7}
}

// #endregion vendor
>>>>>>> b7eaf8aa
<|MERGE_RESOLUTION|>--- conflicted
+++ resolved
@@ -4,23 +4,6 @@
 import {CliValidationError} from './errors'
 import {getSchemaTypes} from './json-schema'
 import type {Result, ParsedProcedure} from './types'
-<<<<<<< HEAD
-
-const getValibotToJsonSchema = () => {
-  try {
-    // eslint-disable-next-line @typescript-eslint/no-require-imports
-    return require('@valibot/to-json-schema').toJsonSchema as (input: unknown) => JSONSchema7
-  } catch {
-    return null
-  }
-}
-
-const getVendor = (schema: unknown) => {
-  // note: don't check for typeof schema === 'object' because arktype schemas are functions (you call them directly instead of `.parse(...)`)
-  return (schema as {['~standard']?: {vendor?: string}})?.['~standard']?.vendor ?? null
-}
-=======
->>>>>>> b7eaf8aa
 
 function looksLikeJsonSchema(value: unknown): value is JSONSchema7 & {type: string} {
   return (
@@ -32,71 +15,6 @@
   )
 }
 
-<<<<<<< HEAD
-type JsonSchemaable = zod.ZodType | {toJsonSchema: () => JSONSchema7}
-
-function looksJsonSchemaable(value: unknown): value is JsonSchemaable {
-  const vendor = getVendor(value)
-  return vendor === 'zod' || vendor === 'valibot' || vendor === 'arktype'
-}
-
-/**
- * Attempts to convert a trpc procedure input to JSON schema.
- * For zod types, this uses `zod-to-json-schema`.
- * For other types, it assumes the type has a `toJsonSchema` method (e.g. arktype).
- */
-function toJsonSchema(input: JsonSchemaable): Result<JSONSchema7> {
-  try {
-    const vendor = getVendor(input)
-    if (vendor === 'zod') {
-      return {
-        success: true,
-        value: zodToJsonSchema(input as never) as JSONSchema7,
-      }
-    }
-    if (vendor === 'valibot') {
-      const valibotToJsonSchema = getValibotToJsonSchema()
-      if (!valibotToJsonSchema) {
-        return {
-          success: false,
-          error:
-            '@valibot/to-json-schema could not be found - try installing it with `npm install @valibot/to-json-schema` and re-running',
-        }
-      }
-      return {
-        success: true,
-        value: valibotToJsonSchema(prepareValibotSchema(input)),
-      }
-    }
-    if (vendor === 'arktype') {
-      let innerType = input as {in?: unknown; toJsonSchema?: () => JSONSchema7}
-      while (innerType) {
-        if (innerType?.in && innerType.in !== innerType) {
-          innerType = innerType.in
-        } else {
-          break
-        }
-      }
-      return {
-        success: true,
-        value: innerType.toJsonSchema!(),
-      }
-    }
-
-    return {
-      success: false,
-      error: `Schema not convertible to JSON schema`,
-    }
-  } catch (e) {
-    return {
-      success: false,
-      error: `Failed to convert input to JSON Schema: ${e instanceof Error ? e.message : String(e)}`,
-    }
-  }
-}
-
-=======
->>>>>>> b7eaf8aa
 export function parseProcedureInputs(inputs: unknown[]): Result<ParsedProcedure> {
   if (inputs.length === 0) {
     return {
@@ -208,11 +126,7 @@
 
 function parseLiteralInput(schema: JSONSchema7): Result<ParsedProcedure> {
   const type = acceptedLiteralTypes(schema).at(0)
-<<<<<<< HEAD
-  const name = (schema.title || type || 'value').replaceAll(/\s+/g, '_')
-=======
   const name = (schema.title || schema.description || type || 'value').replaceAll(/\s+/g, '_')
->>>>>>> b7eaf8aa
   return {
     success: true,
     value: {
@@ -473,18 +387,78 @@
   return (schema.type === 'object' || schema.anyOf?.some(sub => acceptsObject(toRoughJsonSchema7(sub)))) ?? false
 }
 
-<<<<<<< HEAD
-// #region vendor preprocessors
-=======
 // #region vendor specific stuff
 
->>>>>>> b7eaf8aa
 /* eslint-disable @typescript-eslint/no-explicit-any */
 /* eslint-disable @typescript-eslint/no-unsafe-return */
 /* eslint-disable @typescript-eslint/no-unsafe-assignment */
 
 /**
-<<<<<<< HEAD
+ * Attempts to convert a trpc procedure input to JSON schema.
+ * For zod types, this uses `zod-to-json-schema`.
+ * For other types, it assumes the type has a `toJsonSchema` method (e.g. arktype).
+ */
+function toJsonSchema(input: unknown): Result<JSONSchema7> {
+  try {
+    const vendor = getVendor(input)
+    if (vendor === 'zod') {
+      return {success: true, value: zodToJsonSchema(input as never) as JSONSchema7}
+    }
+    if (vendor === 'arktype') {
+      return {success: true, value: prepareArktypeType(input).toJsonSchema()}
+    }
+    if (vendor === 'valibot') {
+      const valibotToJsonSchema = getValibotToJsonSchema()
+      if (!valibotToJsonSchema) {
+        return {success: false, error: '@valibot/to-json-schema could not be found - try installing it and re-running'}
+      }
+
+      return {
+        success: true,
+        value: valibotToJsonSchema(prepareValibotSchema(input)),
+      }
+    }
+
+    return {success: false, error: `Schema not convertible to JSON schema`}
+  } catch (e) {
+    const message = e instanceof Error ? e.message : String(e)
+    return {success: false, error: `Failed to convert input to JSON Schema: ${message}`}
+  }
+}
+
+function getVendor(schema: unknown) {
+  // note: don't check for typeof schema === 'object' because arktype schemas are functions (you call them directly instead of `.parse(...)`)
+  return (schema as {['~standard']?: {vendor?: string}})?.['~standard']?.vendor ?? null
+}
+
+function looksJsonSchemaable(value: unknown) {
+  const vendor = getVendor(value)
+  return vendor === 'zod' || vendor === 'arktype' || vendor === 'valibot'
+}
+
+function prepareArktypeType(input: any) {
+  /* eslint-disable @typescript-eslint/no-unsafe-assignment, no-constant-condition, @typescript-eslint/no-explicit-any */
+  let innerType = input
+  while (innerType) {
+    if (innerType?.in && innerType.in !== innerType) {
+      innerType = innerType.in
+    } else {
+      break
+    }
+  }
+  return innerType as {toJsonSchema: () => JSONSchema7}
+}
+
+function getValibotToJsonSchema() {
+  try {
+    // eslint-disable-next-line @typescript-eslint/no-require-imports
+    return require('@valibot/to-json-schema').toJsonSchema as (input: unknown) => JSONSchema7
+  } catch {
+    return null
+  }
+}
+
+/**
  * Takes a valibot schema and returns a pseudo-schema that can be converted to JSON schema.
  * It effectively throws out all (meaningful) `pipe` logic - i.e. only the "first" validator and metadata are considered.
  */
@@ -519,51 +493,5 @@
   }
   return result
 }
-// #endregion
-=======
- * Attempts to convert a trpc procedure input to JSON schema.
- * For zod types, this uses `zod-to-json-schema`.
- * For other types, it assumes the type has a `toJsonSchema` method (e.g. arktype).
- */
-function toJsonSchema(input: unknown): Result<JSONSchema7> {
-  try {
-    const vendor = getVendor(input)
-    if (vendor === 'zod') {
-      return {success: true, value: zodToJsonSchema(input as never) as JSONSchema7}
-    }
-    if (vendor === 'arktype') {
-      return {success: true, value: prepareArktypeType(input).toJsonSchema()}
-    }
-
-    return {success: false, error: `Schema not convertible to JSON schema`}
-  } catch (e) {
-    const message = e instanceof Error ? e.message : String(e)
-    return {success: false, error: `Failed to convert input to JSON Schema: ${message}`}
-  }
-}
-
-function getVendor(schema: unknown) {
-  // note: don't check for typeof schema === 'object' because arktype schemas are functions (you call them directly instead of `.parse(...)`)
-  return (schema as {['~standard']?: {vendor?: string}})?.['~standard']?.vendor ?? null
-}
-
-function looksJsonSchemaable(value: unknown) {
-  const vendor = getVendor(value)
-  return vendor === 'zod' || vendor === 'arktype'
-}
-
-function prepareArktypeType(input: any) {
-  /* eslint-disable @typescript-eslint/no-unsafe-assignment, no-constant-condition, @typescript-eslint/no-explicit-any */
-  let innerType = input
-  while (innerType) {
-    if (innerType?.in && innerType.in !== innerType) {
-      innerType = innerType.in
-    } else {
-      break
-    }
-  }
-  return innerType as {toJsonSchema: () => JSONSchema7}
-}
-
-// #endregion vendor
->>>>>>> b7eaf8aa
+
+// #endregion vendor specific stuff