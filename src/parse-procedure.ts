import type {JSONSchema7, JSONSchema7Definition} from 'json-schema'
import {inspect} from 'util'
import zodToJsonSchema from 'zod-to-json-schema'
import {CliValidationError} from './errors'
import {getSchemaTypes} from './json-schema'
import type {Result, ParsedProcedure} from './types'

/**
 * Attempts to convert a trpc procedure input to JSON schema.
 * Uses @see jsonSchemaConverters to convert the input to JSON schema.
 */
function toJsonSchema(input: unknown): Result<JSONSchema7> {
  try {
    const vendor = getVendor(input)
    if (vendor && vendor in jsonSchemaConverters) {
      const converter = jsonSchemaConverters[vendor as keyof typeof jsonSchemaConverters]
      return {success: true, value: converter(input)}
    }

    return {success: false, error: `Schema not convertible to JSON schema`}
  } catch (e) {
    const message = e instanceof Error ? e.message : String(e)
    return {success: false, error: `Failed to convert input to JSON Schema: ${message}`}
  }
}

function looksLikeJsonSchema(value: unknown): value is JSONSchema7 & {type: string} {
  return (
    typeof value === 'object' &&
    value !== null &&
    (('type' in value && (typeof value.type === 'string' || Array.isArray(value.type))) ||
      'const' in value ||
      'anyOf' in value)
  )
}

export function parseProcedureInputs(inputs: unknown[]): Result<ParsedProcedure> {
  if (inputs.length === 0) {
    return {
      success: true,
      value: {
        positionalParameters: [],
        optionsJsonSchema: {},
        getPojoInput: () => ({}),
      },
    }
  }

  const allJsonSchemaable = inputs.every(input => looksJsonSchemaable(input))
  if (!allJsonSchemaable) {
    return {
      success: false,
      error: `Invalid input type ${inputs.map(s => (s as {})?.constructor.name).join(', ')}, only inputs that can be converted to JSON Schema are supported`,
    }
  }

  if (inputs.length > 1) {
    return parseMultiInputs(inputs)
  }

  const mergedSchemaResult = toJsonSchema(inputs[0])

  if (!mergedSchemaResult.success) {
    return {
      success: false,
      error: mergedSchemaResult.error,
    }
  }

  const mergedSchema = mergedSchemaResult.value
  return handleMergedSchema(mergedSchema)
}

function handleMergedSchema(mergedSchema: JSONSchema7): Result<ParsedProcedure> {
  if (mergedSchema.type === 'string') {
    return {
      success: true,
      value: {
        positionalParameters: [
          {
            type: 'string',
            array: false,
            description: mergedSchema.description || '',
            name: mergedSchema.title || 'string',
            required: true,
          },
        ],
        optionsJsonSchema: {},
        getPojoInput: argv => argv.positionalValues[0] as string,
      },
    }
  }

  if (acceptedLiteralTypes(mergedSchema).length > 0) {
    return parseLiteralInput(mergedSchema)
  }

  if (isTuple(mergedSchema)) {
    return parseTupleInput(mergedSchema)
  }

  if (mergedSchema.type === 'array') {
    return parseArrayInput(mergedSchema as JSONSchema7 & {items: {type: unknown}})
  }

  if (mergedSchema.anyOf) {
    const allObjects = mergedSchema.anyOf.every(sub => acceptsObject(toRoughJsonSchema7(sub)))
    if (allObjects) {
      return {
        success: true,
        value: {
          positionalParameters: [],
          optionsJsonSchema: mergedSchema,
          getPojoInput: argv => argv.options,
        },
      }
    }
    if (mergedSchema.anyOf.length === 2 && JSON.stringify(mergedSchema.anyOf[0]) === '{"not":{}}') {
      return handleMergedSchema(mergedSchema.anyOf[1] as JSONSchema7)
    }
  }

  if (mergedSchema.type !== 'object') {
    return {
      success: false,
      error: `Invalid input type ${inspect(mergedSchema, {depth: 2, breakLength: Infinity})}, expected object or tuple.`,
    }
  }

  return {
    success: true,
    value: {
      positionalParameters: [],
      optionsJsonSchema: mergedSchema,
      getPojoInput: argv => argv.options,
    },
  }
}

// zod-to-json-schema turns `z.string().optional()` into `{"anyOf":[{"not":{}},{"type":"string"}]}`
function isOptional(schema: JSONSchema7Definition) {
  const anyOf = schemaDefPropValue(schema, 'anyOf')
  return anyOf?.length === 2 && JSON.stringify(anyOf[0]) === '{"not":{}}'
}

function parseLiteralInput(schema: JSONSchema7): Result<ParsedProcedure> {
  const type = acceptedLiteralTypes(schema).at(0)
  const name = (schema.title || schema.description || type || 'value').replaceAll(/\s+/g, '_')
  return {
    success: true,
    value: {
      positionalParameters: [
        {
          name,
          array: false,
          description: schema.description || '',
          required: !isOptional(schema),
          type: type!,
        },
      ],
      optionsJsonSchema: {},
      getPojoInput: argv => convertPositional(schema, argv.positionalValues[0] as string),
    },
  }
}

const schemaDefPropValue = <K extends keyof JSONSchema7>(
  schema: JSONSchema7Definition,
  prop: K,
): JSONSchema7[K] | undefined => {
  if (schema && typeof schema === 'object' && prop in schema) return schema[prop]
  return undefined
}

const literalCandidateTypes = ['string', 'number', 'boolean', 'integer'] as const
function acceptedLiteralTypes(schema: JSONSchema7Definition): Array<(typeof literalCandidateTypes)[number]> {
  let constVals: string[] | undefined = [toRoughJsonSchema7(schema).const, toRoughJsonSchema7(schema).enum]
    .flat()
    .filter(Boolean)
    .map(s => typeof s)
  if (constVals.length === 0) constVals = undefined
  const typeList =
    constVals ||
    schemaDefPropValue(schema, 'type') ||
    schemaDefPropValue(schema, 'oneOf')?.flatMap(s => acceptedLiteralTypes(s)) ||
    schemaDefPropValue(schema, 'anyOf')?.flatMap(s => acceptedLiteralTypes(s))
  const acceptedJsonSchemaTypes = new Set([typeList].flat().filter(Boolean))
  return literalCandidateTypes.filter(c => acceptedJsonSchemaTypes.has(c))
}

function parseMultiInputs(inputs: unknown[]): Result<ParsedProcedure> {
  const parsedIndividually = inputs.map(input => parseProcedureInputs([input]))

  const failures = parsedIndividually.flatMap(p => (p.success ? [] : [p.error]))
  if (failures.length > 0) {
    return {success: false, error: failures.join('\n')}
  }

  const allObjects = parsedIndividually.every(p => p.success && p.value.positionalParameters.length === 0)
  if (!allObjects) {
    return {
      success: false,
      error: `Can't use positional parameters with multi-input type.`,
    }
  }

  return {
    success: true,
    value: {
      positionalParameters: [],
      optionsJsonSchema: {
        allOf: parsedIndividually.map(p => {
          const successful = p as Extract<typeof p, {success: true}>
          return successful.value.optionsJsonSchema
        }),
      },
      getPojoInput: argv => argv.options,
    },
  }
}

function isNullable(schema: JSONSchema7) {
  if (Array.isArray(schema.type) && schema.type.includes('null')) return true
  if (schema.type === 'null') return true
  if (schema.anyOf?.some(sub => isNullable(toRoughJsonSchema7(sub)))) return true
  if (schema.const === null) return true
  return false
}

const tupleItemsSchemas = (schema: JSONSchema7Definition): JSONSchema7Definition[] | undefined => {
  if (!schema || typeof schema !== 'object') return undefined
  if (Array.isArray(schema.items)) return schema.items
  if ('prefixItems' in schema && Array.isArray(schema.prefixItems)) return schema.prefixItems as JSONSchema7Definition[]
  return undefined
}

function isTuple(schema: JSONSchema7): schema is JSONSchema7 & {items: JSONSchema7[]} {
  return Array.isArray(tupleItemsSchemas(schema))
}

function parseArrayInput(array: JSONSchema7 & {items: {type: unknown}}): Result<ParsedProcedure> {
  if (looksLikeJsonSchema(array.items) && isNullable(array.items)) {
    return {
      success: false,
      error: `Invalid input type Array<${getSchemaTypes(array.items).join(' | ')}>. Nullable arrays are not supported.`,
    }
  }
  return {
    success: true,
    value: {
      positionalParameters: [
        {
          name: parameterName(array, 1),
          array: true,
          description: array.description || '',
          required: !isOptional(array),
          type: 'string',
        },
      ],
      optionsJsonSchema: {},
      getPojoInput: argv =>
        (argv.positionalValues.at(-1) as string[]).map(s => convertPositional(array.items as JSONSchema7, s)),
    },
  }
}

function parseTupleInput(tuple: JSONSchema7Definition): Result<ParsedProcedure> {
  const items = tupleItemsSchemas(tuple)
  if (!Array.isArray(items)) throw new Error('.items is not an array, is this really a tuple?')

  const flagsSchemaIndex = items.findIndex(item => {
    if (acceptedLiteralTypes(item as JSONSchema7).length > 0) {
      return false // it's a string, number or boolean
    }
    if (looksLikeArray(item) && acceptedLiteralTypes(item.items as JSONSchema7).length > 0) {
      return false // it's an array of strings, numbers or booleans
    }
    return true // it's not a string, number, boolean or array of strings, numbers or booleans. So it's probably a flags object
  })
  const types = `[${items.map(s => schemaDefPropValue(s, 'type')).join(', ')}]`

  if (flagsSchemaIndex > -1 && flagsSchemaIndex !== items.length - 1) {
    return {
      success: false,
      error: `Invalid input type ${types}. Positional parameters must be strings, numbers or booleans.`,
    }
  }

  const flagsSchema = flagsSchemaIndex === -1 ? null : items[flagsSchemaIndex]

  if (flagsSchema && !acceptsObject(flagsSchema as JSONSchema7)) {
    return {
      success: false,
      error: `Invalid input type ${types}. The last type must accept object inputs.`,
    }
  }

  const positionalSchemas = flagsSchemaIndex === -1 ? items : items.slice(0, flagsSchemaIndex)

  return {
    success: true,
    value: {
      positionalParameters: positionalSchemas.map((schema, i) => ({
        name: parameterName(schema, i + 1),
        array: looksLikeArray(schema),
        description: schemaDefPropValue(schema, 'description') || '',
        required: !isOptional(schema),
        type: getSchemaTypes(toRoughJsonSchema7(schema)).join(' | '),
      })),
      optionsJsonSchema: flagsSchema && typeof flagsSchema === 'object' ? flagsSchema : {},
      getPojoInput: commandArgs => {
        const inputs: unknown[] = commandArgs.positionalValues.map((v, i) => {
          const correspondingSchema = positionalSchemas[i]
          if (looksLikeArray(correspondingSchema)) {
            if (!Array.isArray(v)) {
              throw new CliValidationError(`Expected array at position ${i}, got ${typeof v}`)
            }
            return v.map(s => {
              if (!correspondingSchema.items || Array.isArray(correspondingSchema.items)) return s
              return convertPositional(correspondingSchema.items, s)
            })
          }
          if (typeof v !== 'string') {
            throw new CliValidationError(`Expected string at position ${i}, got ${typeof v}`)
          }
          return convertPositional(correspondingSchema, v)
        })

        if (flagsSchema) {
          inputs.push(commandArgs.options)
        }
        return inputs
      },
    },
  }
}

/**
 * Converts a positional string to parameter into a number if the target schema accepts numbers, and the input can be parsed as a number.
 * If the target schema accepts numbers but it's *not* a valid number, just return a string.
 * trpc will use zod to handle the validation before invoking the procedure.
 */
const convertPositional = (schema: JSONSchema7Definition, value: string) => {
  let preprocessed: string | number | boolean | undefined = undefined

  const acceptedTypes = new Set(acceptedLiteralTypes(schema))

  if (acceptedTypes.has('string')) {
    preprocessed = value
  }

  if (acceptedTypes.has('boolean')) {
    if (value === 'true') preprocessed = true
    else if (value === 'false') preprocessed = false
  }

  if (acceptedTypes.has('number')) {
    const number = Number(value)
    if (!Number.isNaN(number)) {
      preprocessed = number
    }
  }

  if (acceptedTypes.has('integer')) {
    const num = Number(value)
    if (Number.isInteger(num)) {
      preprocessed = num
    } else if (!Number.isNaN(num) && acceptedTypes === undefined) {
      // we're expecting an integer and the value isn't one, but we haven't come up with anything else, so use it anyway to get helpful "expected integer, got float" error rather than "expected number, got string"
      preprocessed = value
    }
  }

  if (preprocessed === undefined) {
    return value // we didn't convert to a number or boolean, so just return the string
  }

  return preprocessed
}

const looksLikeArray = (schema: JSONSchema7Definition): schema is JSONSchema7 & {type: 'array'} => {
  return schemaDefPropValue(schema, 'type') === 'array'
}

const toRoughJsonSchema7 = (schema: JSONSchema7Definition | undefined): JSONSchema7 => {
  if (!schema || typeof schema !== 'object') {
    return {}
  }

  return schema
}

const parameterName = (s: JSONSchema7Definition, position: number): string => {
  if (looksLikeArray(s)) {
    const items = toRoughJsonSchema7(s).items
    const elementName = parameterName(!items || Array.isArray(items) ? {} : items, position)
    return `[${elementName.slice(1, -1)}...]`
  }
  // commander requiremenets: no special characters in positional parameters; `<name>` for required and `[name]` for optional parameters
  let name = schemaDefPropValue(s, 'title') || schemaDefPropValue(s, 'description') || `parameter_${position}`
  name = name.replaceAll(/\W+/g, ' ').trim()
  return isOptional(s) ? `[${name}]` : `<${name}>`
}

const acceptsObject = (schema: JSONSchema7): boolean => {
  return (schema.type === 'object' || schema.anyOf?.some(sub => acceptsObject(toRoughJsonSchema7(sub)))) ?? false
}

// #region vendor specific stuff

/* eslint-disable @typescript-eslint/no-explicit-any */
/* eslint-disable @typescript-eslint/no-unsafe-return */
/* eslint-disable @typescript-eslint/no-unsafe-assignment */

<<<<<<< HEAD
/**
 * Attempts to convert a trpc procedure input to JSON schema.
 * For zod types, this uses `zod-to-json-schema`.
 * For other types, it assumes the type has a `toJsonSchema` method (e.g. arktype).
 */
function toJsonSchema(input: unknown): Result<JSONSchema7> {
  try {
    const vendor = getVendor(input)
    if (vendor === 'zod') {
      return {success: true, value: zodToJsonSchema(input as never) as JSONSchema7}
    }
    if (vendor === 'arktype') {
      return {success: true, value: prepareArktypeType(input).toJsonSchema()}
    }
    if (vendor === 'valibot') {
      const valibotToJsonSchema = getValibotToJsonSchema()
      if (!valibotToJsonSchema) {
        return {success: false, error: '@valibot/to-json-schema could not be found - try installing it and re-running'}
      }

      return {
        success: true,
        value: valibotToJsonSchema(prepareValibotSchema(input)),
      }
    }

    return {success: false, error: `Schema not convertible to JSON schema`}
  } catch (e) {
    const message = e instanceof Error ? e.message : String(e)
    return {success: false, error: `Failed to convert input to JSON Schema: ${message}`}
  }
}
=======
/** `Record<standard-schema vendor id, function that converts the input to JSON schema>` */
const jsonSchemaConverters = {
  zod: (input: unknown) => zodToJsonSchema(input as never) as JSONSchema7,
  arktype: (input: unknown) => prepareArktypeType(input).toJsonSchema(),
} satisfies Record<string, (input: unknown) => JSONSchema7>
>>>>>>> 9c804bf7

function getVendor(schema: unknown) {
  // note: don't check for typeof schema === 'object' because arktype schemas are functions (you call them directly instead of `.parse(...)`)
  return (schema as {['~standard']?: {vendor?: string}})?.['~standard']?.vendor ?? null
}

function looksJsonSchemaable(value: unknown) {
  const vendor = getVendor(value)
  return vendor === 'zod' || vendor === 'arktype' || vendor === 'valibot'
}

function prepareArktypeType(type: any) {
  /* eslint-disable @typescript-eslint/no-unsafe-assignment, no-constant-condition, @typescript-eslint/no-explicit-any */
  let innerType = type
  while (innerType) {
    if (innerType?.in && innerType.in !== innerType) {
      innerType = innerType.in
    } else {
      break
    }
  }
  return innerType as {toJsonSchema: () => JSONSchema7}
}

function getValibotToJsonSchema() {
  try {
    // eslint-disable-next-line @typescript-eslint/no-require-imports
    return require('@valibot/to-json-schema').toJsonSchema as (input: unknown) => JSONSchema7
  } catch {
    return null
  }
}

/**
 * Takes a valibot schema and returns a pseudo-schema that can be converted to JSON schema.
 * It effectively throws out all (meaningful) `pipe` logic - i.e. only the "first" validator and metadata are considered.
 */
function prepareValibotSchema(obj: any): any {
  // If input is not an object or is null, return it as is
  if (typeof obj !== 'object' || obj === null) {
    return obj
  }

  // If object has a pipe property that's an array, return its first element
  if ('pipe' in obj && Array.isArray(obj.pipe) && obj.pipe.length > 0) {
    // in general we just want to keep the first validator, but we also want to keep metadata like description/title
    const whitelisted = (obj.pipe as any[]).filter((p, i) => {
      if (i === 0) return true
      if (p?.kind === 'metadata') return true
      return false
    })
    return {...obj, pipe: whitelisted}
  }

  // Handle arrays
  if (Array.isArray(obj)) {
    return obj.map(item => prepareValibotSchema(item))
  }

  // Handle regular objects
  const result: any = {}
  for (const key in obj) {
    if (Object.prototype.hasOwnProperty.call(obj, key)) {
      result[key] = prepareValibotSchema(obj[key])
    }
  }
  return result
}

// #endregion vendor specific stuff<|MERGE_RESOLUTION|>--- conflicted
+++ resolved
@@ -412,46 +412,11 @@
 /* eslint-disable @typescript-eslint/no-unsafe-return */
 /* eslint-disable @typescript-eslint/no-unsafe-assignment */
 
-<<<<<<< HEAD
-/**
- * Attempts to convert a trpc procedure input to JSON schema.
- * For zod types, this uses `zod-to-json-schema`.
- * For other types, it assumes the type has a `toJsonSchema` method (e.g. arktype).
- */
-function toJsonSchema(input: unknown): Result<JSONSchema7> {
-  try {
-    const vendor = getVendor(input)
-    if (vendor === 'zod') {
-      return {success: true, value: zodToJsonSchema(input as never) as JSONSchema7}
-    }
-    if (vendor === 'arktype') {
-      return {success: true, value: prepareArktypeType(input).toJsonSchema()}
-    }
-    if (vendor === 'valibot') {
-      const valibotToJsonSchema = getValibotToJsonSchema()
-      if (!valibotToJsonSchema) {
-        return {success: false, error: '@valibot/to-json-schema could not be found - try installing it and re-running'}
-      }
-
-      return {
-        success: true,
-        value: valibotToJsonSchema(prepareValibotSchema(input)),
-      }
-    }
-
-    return {success: false, error: `Schema not convertible to JSON schema`}
-  } catch (e) {
-    const message = e instanceof Error ? e.message : String(e)
-    return {success: false, error: `Failed to convert input to JSON Schema: ${message}`}
-  }
-}
-=======
 /** `Record<standard-schema vendor id, function that converts the input to JSON schema>` */
 const jsonSchemaConverters = {
   zod: (input: unknown) => zodToJsonSchema(input as never) as JSONSchema7,
   arktype: (input: unknown) => prepareArktypeType(input).toJsonSchema(),
 } satisfies Record<string, (input: unknown) => JSONSchema7>
->>>>>>> 9c804bf7
 
 function getVendor(schema: unknown) {
   // note: don't check for typeof schema === 'object' because arktype schemas are functions (you call them directly instead of `.parse(...)`)
