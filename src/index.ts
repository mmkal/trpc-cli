/* eslint-disable @typescript-eslint/no-unsafe-assignment */
import * as trpcServer11 from '@trpc/server'
import {Argument, Command as BaseCommand, InvalidArgumentError, Option} from 'commander'
import {inspect} from 'util'
import {type ZodError as Zod3Error} from 'zod'
<<<<<<< HEAD
import {type $ZodError as Zod4Error, prettifyError as zod4PrettifyError} from 'zod/v4/core'
=======
>>>>>>> e706e939
import {JsonSchema7Type} from 'zod-to-json-schema'
import * as zodValidationError from 'zod-validation-error'
import {addCompletions} from './completions'
import {FailedToExitError, CliValidationError} from './errors'
import {
  flattenedProperties,
  incompatiblePropertyPairs,
  getDescription,
  getSchemaTypes,
  getEnumChoices,
} from './json-schema'
import {lineByLineConsoleLogger} from './logging'
import {parseProcedureInputs} from './parse-procedure'
import {promptify} from './prompts'
import {AnyProcedure, AnyRouter, CreateCallerFactoryLike, isTrpc11Procedure} from './trpc-compat'
<<<<<<< HEAD
import {TrpcCli, TrpcCliMeta, TrpcCliParams, TrpcCliRunParams} from './types'
=======
import {Dependencies, TrpcCli, TrpcCliMeta, TrpcCliParams, TrpcCliRunParams} from './types'
>>>>>>> e706e939
import {looksLikeInstanceof} from './util'

export * from './types'

export {z} from 'zod'
export * as zod from 'zod'

export * as trpcServer from '@trpc/server'

export class Command extends BaseCommand {
  /** @internal track the commands that have been run, so that we can find the `__result` of the last command */
  __ran: Command[] = []
  __input?: unknown
  /** @internal stash the return value of the underlying procedure on the command so to pass to `FailedToExitError` for use in a pinch */
  __result?: unknown
}

/** re-export of the @trpc/server package, just to avoid needing to install manually when getting started */

// eslint-disable-next-line @typescript-eslint/no-explicit-any

export {AnyRouter, AnyProcedure} from './trpc-compat'

/**
 * @internal takes a trpc router and returns an object that you **could** use to build a CLI, or UI, or a bunch of other things with.
 * Officially, just internal for building a CLI. GLHF.
 */
// todo: maybe refactor to remove CLI-specific concepts like "positional parameters" and "options". Libraries like trpc-ui want to do basically the same thing, but here we handle lots more validation libraries and edge cases. We could share.
export const parseRouter = <R extends AnyRouter>({router, ...params}: TrpcCliParams<R>) => {
  const procedures = Object.entries<AnyProcedure>(router._def.procedures as {}).map(([procedurePath, procedure]) => {
    const procedureInputsResult = parseProcedureInputs(procedure._def.inputs as unknown[], {
      '@valibot/to-json-schema': params['@valibot/to-json-schema'],
      effect: params.effect,
    })
    // trpc types are a bit of a lie - they claim to be `router._def.procedures.foo.bar` but really they're `router._def.procedures['foo.bar']`
    let type: 'mutation' | 'query' | 'subscription'
    if (isTrpc11Procedure(procedure)) {
      type = procedure._def.type
    } else if (procedure._def.mutation) {
      type = 'mutation'
    } else if (procedure._def.query) {
      type = 'query'
    } else if (procedure._def.subscription) {
      type = 'subscription'
    } else {
      const keys = Object.keys(procedure._def).join(', ')
      throw new Error(`Unknown procedure type for procedure object with keys ${keys}`)
    }

    if (getMeta(procedure).jsonInput || !procedureInputsResult.success) {
      return [
        procedurePath,
        {
          name: procedurePath,
          procedure,
          meta: getMeta(procedure),
          procedureInputs: {
            positionalParameters: [],
            optionsJsonSchema: {
              type: 'object',
              properties: {
                input: {
                  type: 'json' as string as 'string',
                  description: `Input formatted as JSON${procedureInputsResult.success ? '' : ` (procedure's schema couldn't be converted to CLI arguments: ${procedureInputsResult.error})`}`,
                },
              },
            },
            getPojoInput: parsedCliParams => {
              if (parsedCliParams.options.input == null) return parsedCliParams.options.input
              return JSON.parse(parsedCliParams.options.input as string) as {}
            },
          },
          incompatiblePairs: [],
          type,
        },
      ] as typeof result
    }

    const procedureInputs = procedureInputsResult.value
    const incompatiblePairs = incompatiblePropertyPairs(procedureInputs.optionsJsonSchema)

    const result = [
      procedurePath,
      {name: procedurePath, meta: getMeta(procedure), procedureInputs, incompatiblePairs, type, procedure},
    ] as const
    return result
  })

  const procedureEntries = procedures.flatMap(([k, v]) => {
    return typeof v === 'string' ? [] : [[k, v] as const]
  })

  return procedureEntries
}

/**
 * Run a trpc router as a CLI.
 *
 * @param router A trpc router
 * @param context The context to use when calling the procedures - needed if your router requires a context
 * @param trpcServer The trpc server module to use. Only needed if using trpc v10.
 * @returns A CLI object with a `run` method that can be called to run the CLI. The `run` method will parse the command line arguments, call the appropriate trpc procedure, log the result and exit the process. On error, it will log the error and exit with a non-zero exit code.
 */
export function createCli<R extends AnyRouter>({router, ...params}: TrpcCliParams<R>): TrpcCli {
  const procedureEntries = parseRouter({router, ...params})
  const procedureEntriesMap = new Map(procedureEntries)

  function buildProgram(runParams?: TrpcCliRunParams) {
    const logger = {...lineByLineConsoleLogger, ...runParams?.logger}
    const program = new Command()
    program.showHelpAfterError()
    program.showSuggestionAfterError()

    // Organize commands in a tree structure for nested subcommands
    const commandTree: Record<string, Command> = {
      '': program, // Root level
    }

    // Keep track of default commands for each parent path
    const defaultCommands: Record<
      string,
      {
        procedurePath: string
        config: (typeof procedureEntries)[0][1]
        command: Command
      }
    > = {}

    const _process = runParams?.process || process
    const configureCommand = (
      command: Command,
      procedurePath: string,
      {meta, procedureInputs, incompatiblePairs}: (typeof procedureEntries)[0][1],
    ) => {
      const optionJsonSchemaProperties = flattenedProperties(procedureInputs.optionsJsonSchema)
      command.exitOverride(ec => {
        _process.exit(ec.exitCode)
        throw new FailedToExitError(`Command ${command.name()} exitOverride`, {exitCode: ec.exitCode, cause: ec})
      })
      command.configureOutput({
        writeOut: str => {
          logger.info?.(str)
        },
        writeErr: str => {
          logger.error?.(str)
        },
      })
      command.showHelpAfterError()

      if (meta.usage) command.usage([meta.usage].flat().join('\n'))
      if (meta.examples) command.addHelpText('after', `\nExamples:\n${[meta.examples].flat().join('\n')}`)

      meta?.aliases?.command?.forEach(alias => {
        command.alias(alias)
      })

      command.description(meta?.description || '')

      procedureInputs.positionalParameters.forEach(param => {
        const descriptionParts = [
          param.type === 'string' ? '' : param.type, // "string" is the default assumption, don't bother showing it
          param.description,
          param.required ? '(required)' : '',
        ]
        const argument = new Argument(param.name, descriptionParts.filter(Boolean).join(' '))
        if (param.type === 'number') {
          argument.argParser(value => {
            const number = numberParser(value, {fallback: null})
            if (number == null) throw new InvalidArgumentError(`Invalid number: ${value}`)
            return value
          })
        }
        argument.required = param.required
        argument.variadic = param.array
        command.addArgument(argument)
      })

      const unusedOptionAliases: Record<string, string> = {...meta.aliases?.options}
      const addOptionForProperty = ([propertyKey, propertyValue]: [string, JsonSchema7Type]) => {
        const description = getDescription(propertyValue)

        const longOption = `--${kebabCase(propertyKey)}`
        let flags = longOption
        const alias = meta.aliases?.options?.[propertyKey]
        if (alias) {
          let prefix = '-'
          if (alias.startsWith('-')) prefix = ''
          else if (alias.length > 1) prefix = '--'

          flags = `${prefix}${alias}, ${flags}`
          delete unusedOptionAliases[propertyKey]
        }

        const defaultValue =
          'default' in propertyValue
            ? ({exists: true, value: propertyValue.default} as const)
            : ({exists: false} as const)

        if (defaultValue.value === true) {
          const negation = new Option(
            longOption.replace('--', '--no-'),
            `Negate \`${longOption}\` option. ${description || ''}`.trim(),
          )
          command.addOption(negation)
        }

        const rootTypes = getSchemaTypes(propertyValue).sort()

        /** try to get a parser that can confidently parse a string into the correct type. Returns null if it can't confidently parse */
        const getValueParser = (types: ReturnType<typeof getSchemaTypes>) => {
          types = types.map(t => (t === 'integer' ? 'number' : t))
          if (types.length === 2 && types[0] === 'boolean' && types[1] === 'number') {
            return {
              type: 'boolean|number',
              parser: (value: string) => booleanParser(value, {fallback: null}) ?? numberParser(value),
            } as const
          }
          if (types.length === 1 && types[0] === 'boolean') {
            return {type: 'boolean', parser: (value: string) => booleanParser(value)} as const
          }
          if (types.length === 1 && types[0] === 'number') {
            return {type: 'number', parser: (value: string) => numberParser(value)} as const
          }
          if (types.length === 1 && types[0] === 'string') {
            return {type: 'string', parser: null} as const
          }
          return {
            type: 'json',
            parser: (value: string) => {
              let parsed: unknown
              try {
                parsed = JSON.parse(value) as {}
              } catch {
                throw new InvalidArgumentError(`Malformed JSON.`)
              }
              const jsonSchemaType = Array.isArray(parsed) ? 'array' : parsed === null ? 'null' : typeof parsed
              if (!types.includes(jsonSchemaType)) {
                throw new InvalidArgumentError(`Got ${jsonSchemaType} but expected ${types.join(' or ')}`)
              }
              return parsed
            },
          } as const
        }

        const propertyType = rootTypes[0]
        const isValueRequired =
          'required' in procedureInputs.optionsJsonSchema &&
          procedureInputs.optionsJsonSchema.required?.includes(propertyKey)
        const isCliOptionRequired = isValueRequired && propertyType !== 'boolean' && !defaultValue.exists

        const bracketise = (name: string) => (isCliOptionRequired ? `<${name}>` : `[${name}]`)

        if (rootTypes.length === 2 && rootTypes[0] === 'boolean' && rootTypes[1] === 'string') {
          const option = new Option(`${flags} [value]`, description)
          option.default(defaultValue.exists ? defaultValue.value : false)
          command.addOption(option)
          return
        }
        if (rootTypes.length === 2 && rootTypes[0] === 'boolean' && rootTypes[1] === 'number') {
          const option = new Option(`${flags} [value]`, description)
          option.argParser(getValueParser(rootTypes).parser!)
          option.default(defaultValue.exists ? defaultValue.value : false)
          command.addOption(option)
          return
        }
        if (rootTypes.length === 2 && rootTypes[0] === 'number' && rootTypes[1] === 'string') {
          const option = new Option(`${flags} ${bracketise('value')}`, description)
          option.argParser(value => {
            const number = numberParser(value, {fallback: null})
            return number ?? value
          })
          if (defaultValue.exists) option.default(defaultValue.value)
          command.addOption(option)
          return
        }

        if (rootTypes.length !== 1) {
          const option = new Option(`${flags} ${bracketise('json')}`, `${description} (value will be parsed as JSON)`)
          option.argParser(getValueParser(rootTypes).parser!)
          command.addOption(option)
          return
        }

        if (propertyType === 'boolean' && isValueRequired) {
          const option = new Option(flags, description)
          option.default(defaultValue.exists ? defaultValue.value : false)
          command.addOption(option)
          return
        }
        if (propertyType === 'boolean' && !isValueRequired) {
          const option = new Option(`${flags} [boolean]`, description)
          option.argParser(value => booleanParser(value))
          // don't set a default value of `false`, because `undefined` is accepted by the procedure
          if (defaultValue.exists) option.default(defaultValue.value)
          command.addOption(option)
          return
        }

        let option: Option

        // eslint-disable-next-line unicorn/prefer-switch
        if (propertyType === 'string') {
          option = new Option(`${flags} ${bracketise('string')}`, description)
        } else if (propertyType === 'boolean') {
          option = new Option(flags, description)
        } else if (propertyType === 'number' || propertyType === 'integer') {
          option = new Option(`${flags} ${bracketise('number')}`, description)
          option.argParser(value => numberParser(value, {fallback: null}))
        } else if (propertyType === 'array') {
          option = new Option(`${flags} [values...]`, description)
          if (defaultValue.exists) option.default(defaultValue.value)
          else if (isValueRequired) option.default([])
          const itemsProp = 'items' in propertyValue ? (propertyValue.items as JsonSchema7Type) : null
          const itemTypes = itemsProp ? getSchemaTypes(itemsProp) : []

          const itemEnumTypes = itemsProp && getEnumChoices(itemsProp)
          if (itemEnumTypes?.type === 'string_enum') {
            option.choices(itemEnumTypes.choices)
          }

          const itemParser = getValueParser(itemTypes)
          if (itemParser.parser) {
            option.argParser((value, previous) => {
              const parsed = itemParser.parser(value)
              if (Array.isArray(previous)) return [...previous, parsed] as unknown[]
              return [parsed] as unknown[]
            })
          }
        }
        option ||= new Option(`${flags} [json]`, description)
        if (defaultValue.exists && option.defaultValue !== defaultValue.value) {
          option.default(defaultValue.value)
        }

        if (option.flags.includes('<')) {
          option.makeOptionMandatory()
        }

        const enumChoices = getEnumChoices(propertyValue)
        if (enumChoices?.type === 'string_enum') {
          option.choices(enumChoices.choices)
        }

        option.conflicts(
          incompatiblePairs.flatMap(pair => {
            const filtered = pair.filter(p => p !== propertyKey)
            if (filtered.length === pair.length) return []
            return filtered
          }),
        )

        command.addOption(option)
      }

      Object.entries(optionJsonSchemaProperties).forEach(addOptionForProperty)

      const invalidOptionAliases = Object.entries(unusedOptionAliases).map(([option, alias]) => `${option}: ${alias}`)
      if (invalidOptionAliases.length) {
        throw new Error(`Invalid option aliases: ${invalidOptionAliases.join(', ')}`)
      }

      // Set the action for this command
      command.action(async (...args) => {
        program.__ran ||= []
        program.__ran.push(command)
        const options = command.opts()
        // console.dir({options, args}, {depth: null})

        if (args.at(-2) !== options) {
          // This is a code bug and not recoverable. Will hopefully never happen but if commander totally changes their API this will break
          throw new Error(`Unexpected args format, second last arg is not the options object`, {cause: args})
        }
        if (args.at(-1) !== command) {
          // This is a code bug and not recoverable. Will hopefully never happen but if commander totally changes their API this will break
          throw new Error(`Unexpected args format, last arg is not the Command instance`, {cause: args})
        }

        // the last arg is the Command instance itself, the second last is the options object, and the other args are positional
        const positionalValues = args.slice(0, -2)

        const input = procedureInputs.getPojoInput({positionalValues, options})
        const resolvedTrpcServer = await (params.trpcServer || trpcServer11)

        const deprecatedCreateCaller = Reflect.get(params, 'createCallerFactory') as CreateCallerFactoryLike | undefined
        if (deprecatedCreateCaller) {
          const message = `Using deprecated \`createCallerFactory\` option. Use \`trpcServer\` instead. e.g. \`createCli({router: myRouter, trpcServer: import('@trpc/server')})\``
          logger.error?.(message)
        }

        const createCallerFactory =
          deprecatedCreateCaller ||
          (resolvedTrpcServer.initTRPC.create().createCallerFactory as CreateCallerFactoryLike)
        const caller = createCallerFactory(router)(params.context)

        const result = await (caller[procedurePath](input) as Promise<unknown>).catch(err => {
          const procedure = procedureEntriesMap.get(procedurePath)
<<<<<<< HEAD
          throw transformError(err, command, procedure?.procedure?._def.inputs || [])
=======
          throw transformError(err, command, procedure?.procedure?._def.inputs || [], params)
>>>>>>> e706e939
        })
        command.__result = result
        if (result != null) logger.info?.(result)
      })
    }

    // Process each procedure and add as a command or subcommand
    procedureEntries.forEach(([procedurePath, commandConfig]) => {
      const segments = procedurePath.split('.')

      // Create the command path and ensure parent commands exist
      let currentPath = ''
      for (let i = 0; i < segments.length - 1; i++) {
        const segment = segments[i]
        const parentPath = currentPath
        currentPath = currentPath ? `${currentPath}.${segment}` : segment

        // Create parent command if it doesn't exist
        if (!commandTree[currentPath]) {
          const parentCommand = commandTree[parentPath]
          const newCommand = new Command(kebabCase(segment))
          newCommand.showHelpAfterError()
          parentCommand.addCommand(newCommand)
          commandTree[currentPath] = newCommand
        }
      }

      // Create the actual leaf command
      const leafName = segments.at(-1)
      const parentPath = segments.length > 1 ? segments.slice(0, -1).join('.') : ''
      const parentCommand = commandTree[parentPath]

      const leafCommand = new Command(leafName && kebabCase(leafName))
      configureCommand(leafCommand, procedurePath, commandConfig)
      parentCommand.addCommand(leafCommand)

      // Check if this command should be the default for its parent
      const meta = commandConfig.meta
      if (meta.default === true) {
        // the parent will pass on its args straight to the child, which will validate them. the parent just blindly accepts anything.
        parentCommand.allowExcessArguments()
        parentCommand.allowUnknownOption()
        parentCommand.addHelpText('after', leafCommand.helpInformation())
        parentCommand.action(async () => {
          await leafCommand.parseAsync([...parentCommand.args], {from: 'user'})
        })

        // ancestors need to support positional options to pass through the positional args
        // for (let ancestor = parentCommand.parent, i = 0; ancestor && i < 10; ancestor = ancestor.parent, i++) {
        //   ancestor.enablePositionalOptions()
        // }
        // parentCommand.passThroughOptions()

        defaultCommands[parentPath] = {
          procedurePath: procedurePath,
          config: commandConfig,
          command: leafCommand,
        }
      }
    })

    // After all commands are added, generate descriptions for parent commands
    Object.entries(commandTree).forEach(([path, command]) => {
      // Skip the root command and leaf commands (which already have descriptions)
      // if (path === '' || command.commands.length === 0) return
      if (command.commands.length === 0) return

      // Get the names of all direct subcommands
      const subcommandNames = command.commands.map(cmd => cmd.name())

      // Check if there's a default command for this path
      const defaultCommand = defaultCommands[path]?.command.name()

      // Format the subcommand list, marking the default one
      const formattedSubcommands = subcommandNames
        .map(name => (name === defaultCommand ? `${name} (default)` : name))
        .join(', ')

      // Get the existing description (might have been set by a default command)
      const existingDescription = command.description() || ''

      // Only add the subcommand list if it's not already part of the description
      const descriptionParts = [existingDescription, `Available subcommands: ${formattedSubcommands}`]

      command.description(descriptionParts.filter(Boolean).join('\n'))
    })

    return program
  }

  const run: TrpcCli['run'] = async (runParams?: TrpcCliRunParams, program = buildProgram(runParams)) => {
    if (!looksLikeInstanceof<Command>(program, 'Command')) throw new Error(`program is not a Command instance`)
    const opts = runParams?.argv ? ({from: 'user'} as const) : undefined
    const argv = [...(runParams?.argv || process.argv)]

    const _process = runParams?.process || process
    const logger = {...lineByLineConsoleLogger, ...runParams?.logger}

    program.exitOverride(exit => {
      _process.exit(exit.exitCode)
      throw new FailedToExitError('Root command exitOverride', {exitCode: exit.exitCode, cause: exit})
    })
    program.configureOutput({
      writeOut: str => logger.info?.(str),
      writeErr: str => logger.error?.(str),
    })

    if (runParams?.completion) {
      const completion =
        typeof runParams.completion === 'function' ? await runParams.completion() : runParams.completion
      addCompletions(program, completion)
    }

    const formatError =
      runParams?.formatError ||
      ((err: unknown) => {
        if (err instanceof CliValidationError) {
          return err.message
        }
        return inspect(err)
      })

    if (runParams?.prompts) {
      program = promptify(program, runParams.prompts) as Command
    }

    await program.parseAsync(argv, opts).catch(err => {
      if (err instanceof FailedToExitError) throw err
      const logMessage = looksLikeInstanceof(err, Error)
        ? formatError(err) || err.message
        : `Non-error of type ${typeof err} thrown: ${err}`
      logger.error?.(logMessage)
      _process.exit(1)
      throw new FailedToExitError(`Program exit after failure`, {exitCode: 1, cause: err})
    })
    _process.exit(0)
    throw new FailedToExitError('Program exit after success', {
      exitCode: 0,
      cause: (program as Command).__ran.at(-1)?.__result,
    })
  }

  return {run, buildProgram}
}

function getMeta(procedure: AnyProcedure): Omit<TrpcCliMeta, 'cliMeta'> {
  const meta: Partial<TrpcCliMeta> | undefined = procedure._def.meta
  return meta?.cliMeta || meta || {}
}

function kebabCase(propName: string) {
  return propName.replaceAll(/([A-Z])/g, '-$1').toLowerCase()
}

/** @deprecated renamed to `createCli` */
export const trpcCli = createCli

<<<<<<< HEAD
function transformError(err: unknown, command: Command, procedureInputs: unknown[]) {
=======
function transformError(err: unknown, command: Command, procedureInputs: unknown[], dependencies: Dependencies) {
  type Zod4Error = never // this will import from zod/v4 in future
  const zod4PrettifyError = dependencies?.zod?.prettifyError
>>>>>>> e706e939
  if (looksLikeInstanceof(err, Error) && err.message.includes('This is a client-only function')) {
    return new Error(
      'Failed to create trpc caller. If using trpc v10, either upgrade to v11 or pass in the `@trpc/server` module to `createCli` explicitly',
    )
  }
<<<<<<< HEAD
  if (looksLikeInstanceof<trpcServer11.TRPCError>(err, 'TRPCError')) {
    const cause = err.cause
    const isZod4Input =
      // eslint-disable-next-line @typescript-eslint/no-explicit-any
      procedureInputs.length > 0 && procedureInputs.every(input => (input as any)._zod?.version?.major == 4)
=======

  if (looksLikeInstanceof<trpcServer11.TRPCError>(err, 'TRPCError')) {
    const cause = err.cause
    const isZod4Input =
      !!zod4PrettifyError &&
      procedureInputs.length > 0 &&
      // eslint-disable-next-line @typescript-eslint/no-explicit-any
      procedureInputs.every(input => (input as any)._zod?.version?.major == 4)
>>>>>>> e706e939
    if (err.code === 'BAD_REQUEST' && isZod4Input && looksLikeInstanceof<Zod4Error>(cause, 'ZodError')) {
      const prettyMessage = zod4PrettifyError(cause)
      return new CliValidationError(prettyMessage + '\n\n' + command.helpInformation())
    }

    // if it's a ZodError that's not zod4, let's assume it's zod3
    if (err.code === 'BAD_REQUEST' && looksLikeInstanceof<Zod3Error>(cause, 'ZodError')) {
      const validationError = zodValidationError.fromError(cause, {
        prefixSeparator: '\n  - ',
        issueSeparator: '\n  - ',
      })

      return new CliValidationError(validationError.message + '\n\n' + command.helpInformation())
    }

    if (
      err.code === 'BAD_REQUEST' &&
      (err.cause?.constructor?.name === 'TraversalError' || // arktype error
        err.cause?.constructor?.name === 'StandardSchemaV1Error') // valibot error
    ) {
      return new CliValidationError(err.cause.message + '\n\n' + command.helpInformation())
    }
    if (err.code === 'INTERNAL_SERVER_ERROR') {
      return cause
    }
  }
  return err
}

export {FailedToExitError, CliValidationError} from './errors'

const numberParser = (val: string, {fallback = val as unknown} = {}) => {
  const number = Number(val)
  return Number.isNaN(number) ? fallback : number
}

const booleanParser = (val: string, {fallback = val as unknown} = {}) => {
  if (val === 'true') return true
  if (val === 'false') return false
  return fallback
}<|MERGE_RESOLUTION|>--- conflicted
+++ resolved
@@ -3,10 +3,7 @@
 import {Argument, Command as BaseCommand, InvalidArgumentError, Option} from 'commander'
 import {inspect} from 'util'
 import {type ZodError as Zod3Error} from 'zod'
-<<<<<<< HEAD
 import {type $ZodError as Zod4Error, prettifyError as zod4PrettifyError} from 'zod/v4/core'
-=======
->>>>>>> e706e939
 import {JsonSchema7Type} from 'zod-to-json-schema'
 import * as zodValidationError from 'zod-validation-error'
 import {addCompletions} from './completions'
@@ -22,11 +19,7 @@
 import {parseProcedureInputs} from './parse-procedure'
 import {promptify} from './prompts'
 import {AnyProcedure, AnyRouter, CreateCallerFactoryLike, isTrpc11Procedure} from './trpc-compat'
-<<<<<<< HEAD
 import {TrpcCli, TrpcCliMeta, TrpcCliParams, TrpcCliRunParams} from './types'
-=======
-import {Dependencies, TrpcCli, TrpcCliMeta, TrpcCliParams, TrpcCliRunParams} from './types'
->>>>>>> e706e939
 import {looksLikeInstanceof} from './util'
 
 export * from './types'
@@ -423,11 +416,7 @@
 
         const result = await (caller[procedurePath](input) as Promise<unknown>).catch(err => {
           const procedure = procedureEntriesMap.get(procedurePath)
-<<<<<<< HEAD
           throw transformError(err, command, procedure?.procedure?._def.inputs || [])
-=======
-          throw transformError(err, command, procedure?.procedure?._def.inputs || [], params)
->>>>>>> e706e939
         })
         command.__result = result
         if (result != null) logger.info?.(result)
@@ -585,25 +574,12 @@
 /** @deprecated renamed to `createCli` */
 export const trpcCli = createCli
 
-<<<<<<< HEAD
 function transformError(err: unknown, command: Command, procedureInputs: unknown[]) {
-=======
-function transformError(err: unknown, command: Command, procedureInputs: unknown[], dependencies: Dependencies) {
-  type Zod4Error = never // this will import from zod/v4 in future
-  const zod4PrettifyError = dependencies?.zod?.prettifyError
->>>>>>> e706e939
   if (looksLikeInstanceof(err, Error) && err.message.includes('This is a client-only function')) {
     return new Error(
       'Failed to create trpc caller. If using trpc v10, either upgrade to v11 or pass in the `@trpc/server` module to `createCli` explicitly',
     )
   }
-<<<<<<< HEAD
-  if (looksLikeInstanceof<trpcServer11.TRPCError>(err, 'TRPCError')) {
-    const cause = err.cause
-    const isZod4Input =
-      // eslint-disable-next-line @typescript-eslint/no-explicit-any
-      procedureInputs.length > 0 && procedureInputs.every(input => (input as any)._zod?.version?.major == 4)
-=======
 
   if (looksLikeInstanceof<trpcServer11.TRPCError>(err, 'TRPCError')) {
     const cause = err.cause
@@ -612,7 +588,6 @@
       procedureInputs.length > 0 &&
       // eslint-disable-next-line @typescript-eslint/no-explicit-any
       procedureInputs.every(input => (input as any)._zod?.version?.major == 4)
->>>>>>> e706e939
     if (err.code === 'BAD_REQUEST' && isZod4Input && looksLikeInstanceof<Zod4Error>(cause, 'ZodError')) {
       const prettyMessage = zod4PrettifyError(cause)
       return new CliValidationError(prettyMessage + '\n\n' + command.helpInformation())
