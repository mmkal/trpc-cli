--- conflicted
+++ resolved
@@ -3,7 +3,6 @@
 import {Argument, Command as BaseCommand, InvalidArgumentError, Option} from 'commander'
 import {inspect} from 'util'
 import {type ZodError as Zod3Error} from 'zod'
-import {type $ZodError as Zod4Error, prettifyError as zod4PrettifyError} from 'zod/v4/core'
 import {JsonSchema7Type} from 'zod-to-json-schema'
 import * as zodValidationError from 'zod-validation-error'
 import {addCompletions} from './completions'
@@ -53,7 +52,6 @@
 export const parseRouter = <R extends AnyRouter>({router, ...params}: TrpcCliParams<R>) => {
   const procedures = Object.entries<AnyProcedure>(router._def.procedures as {}).map(([procedurePath, procedure]) => {
     const procedureInputsResult = parseProcedureInputs(procedure._def.inputs as unknown[], {
-      zod: params.zod,
       '@valibot/to-json-schema': params['@valibot/to-json-schema'],
       effect: params.effect,
     })
@@ -417,12 +415,7 @@
         const caller = createCallerFactory(router)(params.context)
 
         const result = await (caller[procedurePath](input) as Promise<unknown>).catch(err => {
-<<<<<<< HEAD
-          const procedure = procedureEntriesMap.get(procedurePath)
-          throw transformError(err, command, procedure?.procedure?._def.inputs || [])
-=======
           throw transformError(err, command)
->>>>>>> 3b8919ce
         })
         command.__result = result
         if (result != null) logger.info?.(result)
@@ -580,11 +573,7 @@
 /** @deprecated renamed to `createCli` */
 export const trpcCli = createCli
 
-<<<<<<< HEAD
-function transformError(err: unknown, command: Command, procedureInputs: unknown[]) {
-=======
 function transformError(err: unknown, command: Command) {
->>>>>>> 3b8919ce
   if (looksLikeInstanceof(err, Error) && err.message.includes('This is a client-only function')) {
     return new Error(
       'Failed to create trpc caller. If using trpc v10, either upgrade to v11 or pass in the `@trpc/server` module to `createCli` explicitly',
