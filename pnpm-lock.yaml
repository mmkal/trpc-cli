--- conflicted
+++ resolved
@@ -9,13 +9,8 @@
   .:
     dependencies:
       '@trpc/server':
-<<<<<<< HEAD
-        specifier: ^11.0.1
-        version: 11.0.1(typescript@5.8.3)
-=======
         specifier: ^11.1.1
         version: 11.1.1(typescript@5.8.2)
->>>>>>> 8e7cef95
       '@types/omelette':
         specifier: ^0.4.4
         version: 0.4.5
@@ -81,13 +76,8 @@
         specifier: npm:@trpc/server@^10.45.2
         version: '@trpc/server@10.45.2'
       trpcserver11:
-<<<<<<< HEAD
-        specifier: npm:@trpc/server@11.0.1
-        version: '@trpc/server@11.0.1(typescript@5.8.3)'
-=======
         specifier: npm:@trpc/server@^11.1.1
         version: '@trpc/server@11.1.1(typescript@5.8.2)'
->>>>>>> 8e7cef95
       tsx:
         specifier: 4.19.3
         version: 4.19.3
@@ -4753,11 +4743,7 @@
 
   '@trpc/server@10.45.2': {}
 
-<<<<<<< HEAD
-  '@trpc/server@11.0.1(typescript@5.8.3)':
-=======
   '@trpc/server@11.1.1(typescript@5.8.2)':
->>>>>>> 8e7cef95
     dependencies:
       typescript: 5.8.3
 
