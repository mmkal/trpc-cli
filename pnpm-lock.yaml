--- conflicted
+++ resolved
@@ -40,16 +40,11 @@
         specifier: 7.0.15
         version: 7.0.15
       '@types/node':
-<<<<<<< HEAD
-        specifier: 20.17.32
-        version: 20.17.32
-=======
         specifier: 20.17.27
         version: 20.17.27
       '@types/prompts':
         specifier: 2.4.9
         version: 2.4.9
->>>>>>> 450a8797
       '@valibot/to-json-schema':
         specifier: 1.0.0
         version: 1.0.0(valibot@1.0.0(typescript@5.8.3))
@@ -57,16 +52,11 @@
         specifier: 2.1.9
         version: 2.1.9
       effect:
-<<<<<<< HEAD
-        specifier: 3.14.18
-        version: 3.14.18
-=======
         specifier: 3.14.2
         version: 3.14.2
       enquirer:
         specifier: 2.4.1
         version: 2.4.1
->>>>>>> 450a8797
       eslint:
         specifier: '8'
         version: 8.57.1
@@ -86,16 +76,11 @@
         specifier: 10.2.0
         version: 10.2.0(@types/node@20.17.32)(typescript@5.8.3)
       pkg-pr-new:
-<<<<<<< HEAD
-        specifier: ^0.0.43
-        version: 0.0.43
-=======
         specifier: ^0.0.41
         version: 0.0.41
       prompts:
         specifier: 2.4.2
         version: 2.4.2
->>>>>>> 450a8797
       strip-ansi:
         specifier: 7.1.0
         version: 7.1.0
@@ -4377,30 +4362,16 @@
 
   '@humanwhocodes/object-schema@2.0.3': {}
 
-<<<<<<< HEAD
-  '@inquirer/checkbox@4.1.4(@types/node@20.17.32)':
-    dependencies:
-      '@inquirer/core': 10.1.9(@types/node@20.17.32)
-      '@inquirer/figures': 1.0.11
-      '@inquirer/type': 3.0.5(@types/node@20.17.32)
-=======
   '@inquirer/checkbox@4.1.5(@types/node@20.17.27)':
     dependencies:
       '@inquirer/core': 10.1.10(@types/node@20.17.27)
       '@inquirer/figures': 1.0.11
       '@inquirer/type': 3.0.6(@types/node@20.17.27)
->>>>>>> 450a8797
       ansi-escapes: 4.3.2
       yoctocolors-cjs: 2.1.2
     optionalDependencies:
       '@types/node': 20.17.32
 
-<<<<<<< HEAD
-  '@inquirer/confirm@5.1.8(@types/node@20.17.32)':
-    dependencies:
-      '@inquirer/core': 10.1.9(@types/node@20.17.32)
-      '@inquirer/type': 3.0.5(@types/node@20.17.32)
-=======
   '@inquirer/confirm@5.1.9(@types/node@20.17.27)':
     dependencies:
       '@inquirer/core': 10.1.10(@types/node@20.17.27)
@@ -4418,7 +4389,6 @@
       signal-exit: 4.1.0
       wrap-ansi: 6.2.0
       yoctocolors-cjs: 2.1.2
->>>>>>> 450a8797
     optionalDependencies:
       '@types/node': 20.17.32
 
@@ -4435,95 +4405,45 @@
     optionalDependencies:
       '@types/node': 20.17.32
 
-<<<<<<< HEAD
-  '@inquirer/editor@4.2.9(@types/node@20.17.32)':
-    dependencies:
-      '@inquirer/core': 10.1.9(@types/node@20.17.32)
-      '@inquirer/type': 3.0.5(@types/node@20.17.32)
-=======
   '@inquirer/editor@4.2.10(@types/node@20.17.27)':
     dependencies:
       '@inquirer/core': 10.1.10(@types/node@20.17.27)
       '@inquirer/type': 3.0.6(@types/node@20.17.27)
->>>>>>> 450a8797
       external-editor: 3.1.0
     optionalDependencies:
       '@types/node': 20.17.32
 
-<<<<<<< HEAD
-  '@inquirer/expand@4.0.11(@types/node@20.17.32)':
-    dependencies:
-      '@inquirer/core': 10.1.9(@types/node@20.17.32)
-      '@inquirer/type': 3.0.5(@types/node@20.17.32)
-=======
   '@inquirer/expand@4.0.12(@types/node@20.17.27)':
     dependencies:
       '@inquirer/core': 10.1.10(@types/node@20.17.27)
       '@inquirer/type': 3.0.6(@types/node@20.17.27)
->>>>>>> 450a8797
       yoctocolors-cjs: 2.1.2
     optionalDependencies:
       '@types/node': 20.17.32
 
   '@inquirer/figures@1.0.11': {}
 
-<<<<<<< HEAD
-  '@inquirer/input@4.1.8(@types/node@20.17.32)':
-    dependencies:
-      '@inquirer/core': 10.1.9(@types/node@20.17.32)
-      '@inquirer/type': 3.0.5(@types/node@20.17.32)
-=======
   '@inquirer/input@4.1.9(@types/node@20.17.27)':
     dependencies:
       '@inquirer/core': 10.1.10(@types/node@20.17.27)
       '@inquirer/type': 3.0.6(@types/node@20.17.27)
->>>>>>> 450a8797
     optionalDependencies:
       '@types/node': 20.17.32
 
-<<<<<<< HEAD
-  '@inquirer/number@3.0.11(@types/node@20.17.32)':
-    dependencies:
-      '@inquirer/core': 10.1.9(@types/node@20.17.32)
-      '@inquirer/type': 3.0.5(@types/node@20.17.32)
-=======
   '@inquirer/number@3.0.12(@types/node@20.17.27)':
     dependencies:
       '@inquirer/core': 10.1.10(@types/node@20.17.27)
       '@inquirer/type': 3.0.6(@types/node@20.17.27)
->>>>>>> 450a8797
     optionalDependencies:
       '@types/node': 20.17.32
 
-<<<<<<< HEAD
-  '@inquirer/password@4.0.11(@types/node@20.17.32)':
-    dependencies:
-      '@inquirer/core': 10.1.9(@types/node@20.17.32)
-      '@inquirer/type': 3.0.5(@types/node@20.17.32)
-      ansi-escapes: 4.3.2
-    optionalDependencies:
-      '@types/node': 20.17.32
-
-  '@inquirer/prompts@7.4.0(@types/node@20.17.32)':
-    dependencies:
-      '@inquirer/checkbox': 4.1.4(@types/node@20.17.32)
-      '@inquirer/confirm': 5.1.8(@types/node@20.17.32)
-      '@inquirer/editor': 4.2.9(@types/node@20.17.32)
-      '@inquirer/expand': 4.0.11(@types/node@20.17.32)
-      '@inquirer/input': 4.1.8(@types/node@20.17.32)
-      '@inquirer/number': 3.0.11(@types/node@20.17.32)
-      '@inquirer/password': 4.0.11(@types/node@20.17.32)
-      '@inquirer/rawlist': 4.0.11(@types/node@20.17.32)
-      '@inquirer/search': 3.0.11(@types/node@20.17.32)
-      '@inquirer/select': 4.1.0(@types/node@20.17.32)
-=======
   '@inquirer/password@4.0.12(@types/node@20.17.27)':
     dependencies:
       '@inquirer/core': 10.1.10(@types/node@20.17.27)
       '@inquirer/type': 3.0.6(@types/node@20.17.27)
       ansi-escapes: 4.3.2
     optionalDependencies:
-      '@types/node': 20.17.27
+      '@types/node': 20.17.32
 
   '@inquirer/prompts@7.5.0(@types/node@20.17.27)':
     dependencies:
@@ -4537,55 +4457,31 @@
       '@inquirer/rawlist': 4.1.0(@types/node@20.17.27)
       '@inquirer/search': 3.0.12(@types/node@20.17.27)
       '@inquirer/select': 4.2.0(@types/node@20.17.27)
->>>>>>> 450a8797
     optionalDependencies:
       '@types/node': 20.17.32
 
-<<<<<<< HEAD
-  '@inquirer/rawlist@4.0.11(@types/node@20.17.32)':
-    dependencies:
-      '@inquirer/core': 10.1.9(@types/node@20.17.32)
-      '@inquirer/type': 3.0.5(@types/node@20.17.32)
-=======
   '@inquirer/rawlist@4.1.0(@types/node@20.17.27)':
     dependencies:
       '@inquirer/core': 10.1.10(@types/node@20.17.27)
       '@inquirer/type': 3.0.6(@types/node@20.17.27)
->>>>>>> 450a8797
       yoctocolors-cjs: 2.1.2
     optionalDependencies:
       '@types/node': 20.17.32
 
-<<<<<<< HEAD
-  '@inquirer/search@3.0.11(@types/node@20.17.32)':
-    dependencies:
-      '@inquirer/core': 10.1.9(@types/node@20.17.32)
-      '@inquirer/figures': 1.0.11
-      '@inquirer/type': 3.0.5(@types/node@20.17.32)
-=======
   '@inquirer/search@3.0.12(@types/node@20.17.27)':
     dependencies:
       '@inquirer/core': 10.1.10(@types/node@20.17.27)
       '@inquirer/figures': 1.0.11
       '@inquirer/type': 3.0.6(@types/node@20.17.27)
->>>>>>> 450a8797
       yoctocolors-cjs: 2.1.2
     optionalDependencies:
       '@types/node': 20.17.32
 
-<<<<<<< HEAD
-  '@inquirer/select@4.1.0(@types/node@20.17.32)':
-    dependencies:
-      '@inquirer/core': 10.1.9(@types/node@20.17.32)
-      '@inquirer/figures': 1.0.11
-      '@inquirer/type': 3.0.5(@types/node@20.17.32)
-=======
   '@inquirer/select@4.2.0(@types/node@20.17.27)':
     dependencies:
       '@inquirer/core': 10.1.10(@types/node@20.17.27)
       '@inquirer/figures': 1.0.11
       '@inquirer/type': 3.0.6(@types/node@20.17.27)
->>>>>>> 450a8797
       ansi-escapes: 4.3.2
       yoctocolors-cjs: 2.1.2
     optionalDependencies:
@@ -6790,15 +6686,9 @@
 
   inquirer@12.5.0(@types/node@20.17.32):
     dependencies:
-<<<<<<< HEAD
-      '@inquirer/core': 10.1.9(@types/node@20.17.32)
-      '@inquirer/prompts': 7.4.0(@types/node@20.17.32)
-      '@inquirer/type': 3.0.5(@types/node@20.17.32)
-=======
       '@inquirer/core': 10.1.9(@types/node@20.17.27)
       '@inquirer/prompts': 7.5.0(@types/node@20.17.27)
       '@inquirer/type': 3.0.5(@types/node@20.17.27)
->>>>>>> 450a8797
       ansi-escapes: 4.3.2
       mute-stream: 2.0.0
       run-async: 3.0.0
