--- conflicted
+++ resolved
@@ -67,13 +67,8 @@
         specifier: '8'
         version: 8.57.1
       eslint-plugin-mmkal:
-<<<<<<< HEAD
-        specifier: https://pkg.pr.new/mmkal/eslint-plugin-mmkal@899fddb
-        version: https://pkg.pr.new/mmkal/eslint-plugin-mmkal@899fddb(eslint@8.57.1)(typescript@5.8.3)(vitest@3.2.3(@types/node@20.19.0))
-=======
         specifier: https://pkg.pr.new/mmkal/eslint-plugin-codegen/eslint-plugin-mmkal@52f4b40
         version: https://pkg.pr.new/mmkal/eslint-plugin-codegen/eslint-plugin-mmkal@52f4b40(eslint@8.57.1)(typescript@5.8.3)(vitest@3.1.4(@types/node@20.17.48))
->>>>>>> 857b6b94
       execa:
         specifier: 9.3.1
         version: 9.3.1
@@ -140,7 +135,6 @@
 
   '@babel/core@7.27.4':
     resolution: {integrity: sha512-bXYxrXFubeYdvB0NhD/NBB3Qi6aZeV20GOWVI47t2dkecCEoneR4NPVcb7abpXDEvejgrUfFtG6vG/zxAKmg+g==}
-<<<<<<< HEAD
     engines: {node: '>=6.9.0'}
 
   '@babel/generator@7.27.5':
@@ -155,22 +149,6 @@
     resolution: {integrity: sha512-0gSFWUPNXNopqtIPQvlD5WgXYI5GY2kP2cCvoT8kczjbfcfuIljTbcWrulD1CIPIX2gt1wghbDy08yE1p+/r3w==}
     engines: {node: '>=6.9.0'}
 
-=======
-    engines: {node: '>=6.9.0'}
-
-  '@babel/generator@7.27.5':
-    resolution: {integrity: sha512-ZGhA37l0e/g2s1Cnzdix0O3aLYm66eF8aufiVteOgnwxgnRP8GoyMj7VWsgWnQbVKXyge7hqrFh2K2TQM6t1Hw==}
-    engines: {node: '>=6.9.0'}
-
-  '@babel/helper-compilation-targets@7.27.2':
-    resolution: {integrity: sha512-2+1thGUUWWjLTYTHZWK1n8Yga0ijBz1XAhUXcKy81rd5g6yh7hGqMp45v7cadSbEHc9G3OTv45SyneRN3ps4DQ==}
-    engines: {node: '>=6.9.0'}
-
-  '@babel/helper-module-imports@7.27.1':
-    resolution: {integrity: sha512-0gSFWUPNXNopqtIPQvlD5WgXYI5GY2kP2cCvoT8kczjbfcfuIljTbcWrulD1CIPIX2gt1wghbDy08yE1p+/r3w==}
-    engines: {node: '>=6.9.0'}
-
->>>>>>> 857b6b94
   '@babel/helper-module-transforms@7.27.3':
     resolution: {integrity: sha512-dSOvYwvyLsWBeIRyOeHXp5vPj5l1I011r52FM1+r1jCERv+aFXYk4whgQccYEGYxK2H3ZAIA8nuPkQ0HaUo3qg==}
     engines: {node: '>=6.9.0'}
@@ -1017,14 +995,6 @@
     peerDependencies:
       typescript: '>=5.7.2'
 
-<<<<<<< HEAD
-  '@trpc/server@11.3.1':
-    resolution: {integrity: sha512-5Rjigjqwl9ieXL91ebZ1M4FPFXQJ5qipRyZuBoNzvqkq7Qlig+2F4WwLELyiTSNk2bGzdJTXJMKLhRE9Z56D8w==}
-    peerDependencies:
-      typescript: '>=5.7.2'
-
-=======
->>>>>>> 857b6b94
   '@types/babel__core@7.20.5':
     resolution: {integrity: sha512-qoQprZvz5wQFJwMDqeseRXWv3rqMvhgpbXFfVyWhbx9X47POIA6i/+dXefEmZKoAgOaTdaIgNSMqMIU61yRyzA==}
 
@@ -1037,12 +1007,6 @@
   '@types/babel__traverse@7.20.7':
     resolution: {integrity: sha512-dkO5fhS7+/oos4ciWxyEyjWe48zmG6wbCheo/G2ZnHx4fs3EU6YC6UM8rk56gAjNJ9P3MTH2jo5jb92/K6wbng==}
 
-<<<<<<< HEAD
-  '@types/chai@5.2.2':
-    resolution: {integrity: sha512-8kB30R7Hwqf40JPiKhVzodJs2Qc1ZJ5zuT3uzw5Hq/dhNCl3G3l83jfpdI1e20BP348+fV7VIL/+FxaXkqBmWg==}
-
-=======
->>>>>>> 857b6b94
   '@types/dedent@0.7.0':
     resolution: {integrity: sha512-EGlKlgMhnLt/cM4DbUSafFdrkeJoC9Mvnj0PUCU7tFmTjMjNRT957kXCx0wYm3JuEq4o4ZsS5vG+NlkM2DMd2A==}
 
@@ -2019,15 +1983,9 @@
   eslint-import-resolver-node@0.3.9:
     resolution: {integrity: sha512-WFj2isz22JahUv+B788TlO3N6zL3nNJGU8CcZbPZvVEkBPaJdCV4vy5wyghty5ROFbCRnm132v8BScu5/1BQ8g==}
 
-<<<<<<< HEAD
-  eslint-plugin-codegen@https://pkg.pr.new/mmkal/eslint-plugin-codegen@28:
-    resolution: {tarball: https://pkg.pr.new/mmkal/eslint-plugin-codegen@28}
-    version: 0.31.0
-=======
   eslint-plugin-codegen@https://pkg.pr.new/mmkal/eslint-plugin-codegen@52f4b40:
     resolution: {tarball: https://pkg.pr.new/mmkal/eslint-plugin-codegen@52f4b40}
     version: 0.33.0
->>>>>>> 857b6b94
     engines: {node: '>=18.0.0'}
 
   eslint-plugin-functional@7.3.0:
@@ -4137,16 +4095,11 @@
     peerDependencies:
       zod: ^3.24.1
 
-<<<<<<< HEAD
-  zod@3.25.58:
-    resolution: {integrity: sha512-DVLmMQzSZwNYzQoMaM3MQWnxr2eq+AtM9Hx3w1/Yl0pH8sLTSjN4jGP7w6f7uand6Hw44tsnSu1hz1AOA6qI2Q==}
-=======
   zod@3.25.67:
     resolution: {integrity: sha512-idA2YXwpCdqUSKRCACDE6ItZD9TZzy3OZMtpfLoh6oPR47lipysRrJfjzMqFxQ3uJuUPyUeWe1r9vLH33xO/Qw==}
 
   zod@3.25.7:
     resolution: {integrity: sha512-YGdT1cVRmKkOg6Sq7vY7IkxdphySKnXhaUmFI4r4FcuFVNgpCb9tZfNwXbT6BPjD5oz0nubFsoo9pIqKrDcCvg==}
->>>>>>> 857b6b94
 
   zx@8.5.5:
     resolution: {integrity: sha512-kzkjV3uqyEthw1IBDbA7Co2djji77vCP1DRvt58aYSMwiX4nyvAkFE8OBSEsOUbDJAst0Yo4asNvMTGG5HGPXA==}
@@ -4203,25 +4156,15 @@
     dependencies:
       '@babel/parser': 7.27.5
       '@babel/types': 7.27.6
-<<<<<<< HEAD
-      '@jridgewell/gen-mapping': 0.3.8
-      '@jridgewell/trace-mapping': 0.3.25
-      jsesc: 3.1.0
-=======
       '@jridgewell/gen-mapping': 0.3.5
       '@jridgewell/trace-mapping': 0.3.25
       jsesc: 3.0.2
->>>>>>> 857b6b94
 
   '@babel/helper-compilation-targets@7.27.2':
     dependencies:
       '@babel/compat-data': 7.27.5
       '@babel/helper-validator-option': 7.27.1
-<<<<<<< HEAD
-      browserslist: 4.25.0
-=======
       browserslist: 4.24.4
->>>>>>> 857b6b94
       lru-cache: 5.1.1
       semver: 6.3.1
 
@@ -4246,15 +4189,31 @@
   '@babel/helper-validator-identifier@7.24.5': {}
 
   '@babel/helper-validator-identifier@7.27.1': {}
-<<<<<<< HEAD
 
   '@babel/helper-validator-option@7.27.1': {}
 
-=======
+  '@babel/helpers@7.27.6':
+    dependencies:
+      '@babel/template': 7.27.2
+      '@babel/types': 7.27.6
+
+  '@babel/helper-module-transforms@7.27.3(@babel/core@7.27.4)':
+    dependencies:
+      '@babel/core': 7.27.4
+      '@babel/helper-module-imports': 7.27.1
+      '@babel/helper-validator-identifier': 7.27.1
+      '@babel/traverse': 7.27.4
+    transitivePeerDependencies:
+      - supports-color
+
+  '@babel/helper-string-parser@7.27.1': {}
+
+  '@babel/helper-validator-identifier@7.24.5': {}
+
+  '@babel/helper-validator-identifier@7.27.1': {}
 
   '@babel/helper-validator-option@7.27.1': {}
 
->>>>>>> 857b6b94
   '@babel/helpers@7.27.6':
     dependencies:
       '@babel/template': 7.27.2
@@ -4288,11 +4247,7 @@
       '@babel/parser': 7.27.5
       '@babel/template': 7.27.2
       '@babel/types': 7.27.6
-<<<<<<< HEAD
-      debug: 4.4.1
-=======
       debug: 4.4.0
->>>>>>> 857b6b94
       globals: 11.12.0
     transitivePeerDependencies:
       - supports-color
@@ -4997,13 +4952,6 @@
     dependencies:
       typescript: 5.8.3
 
-<<<<<<< HEAD
-  '@trpc/server@11.3.1(typescript@5.8.3)':
-    dependencies:
-      typescript: 5.8.3
-
-=======
->>>>>>> 857b6b94
   '@types/babel__core@7.20.5':
     dependencies:
       '@babel/parser': 7.27.5
@@ -5025,13 +4973,6 @@
     dependencies:
       '@babel/types': 7.27.6
 
-<<<<<<< HEAD
-  '@types/chai@5.2.2':
-    dependencies:
-      '@types/deep-eql': 4.0.2
-
-=======
->>>>>>> 857b6b94
   '@types/dedent@0.7.0': {}
 
   '@types/deep-eql@4.0.2': {}
@@ -6255,12 +6196,8 @@
       read-pkg-up: 7.0.1
       safe-stringify: 1.2.0
       strip-ansi: 6.0.1
-<<<<<<< HEAD
-      zod: 3.25.58
-=======
       zod: 3.25.67
       zx: 8.5.5
->>>>>>> 857b6b94
     transitivePeerDependencies:
       - babel-plugin-macros
       - eslint
@@ -6334,11 +6271,7 @@
     transitivePeerDependencies:
       - supports-color
 
-<<<<<<< HEAD
-  eslint-plugin-mmkal@https://pkg.pr.new/mmkal/eslint-plugin-mmkal@899fddb(eslint@8.57.1)(typescript@5.8.3)(vitest@3.2.3(@types/node@20.19.0)):
-=======
   eslint-plugin-mmkal@https://pkg.pr.new/mmkal/eslint-plugin-codegen/eslint-plugin-mmkal@52f4b40(eslint@8.57.1)(typescript@5.8.3)(vitest@3.1.4(@types/node@20.17.48)):
->>>>>>> 857b6b94
     dependencies:
       '@eslint/js': 9.21.0
       '@next/eslint-plugin-next': 14.2.3
@@ -8606,12 +8539,8 @@
     dependencies:
       zod: 3.25.58
 
-<<<<<<< HEAD
-  zod@3.25.58: {}
-=======
   zod@3.25.67: {}
 
   zod@3.25.7: {}
 
-  zx@8.5.5: {}
->>>>>>> 857b6b94
+  zx@8.5.5: {}