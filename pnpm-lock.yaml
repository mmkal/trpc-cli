--- conflicted
+++ resolved
@@ -6075,17 +6075,10 @@
       eslint-config-prettier: 9.1.0(eslint@8.57.1)
       eslint-config-xo: 0.46.0(eslint@8.57.1)(typescript@5.8.3)
       eslint-config-xo-react: 0.27.0(eslint-plugin-react-hooks@4.6.2(eslint@8.57.1))(eslint-plugin-react@7.34.1(eslint@8.57.1))(eslint@8.57.1)
-<<<<<<< HEAD
-      eslint-config-xo-typescript: 7.0.0(eslint@8.57.1)(typescript@5.8.2)
-      eslint-plugin-codegen: https://pkg.pr.new/mmkal/eslint-plugin-codegen@28(eslint@8.57.1)
-      eslint-plugin-functional: 7.3.0(eslint@8.57.1)(typescript@5.8.2)
-      eslint-plugin-import-x: 4.6.1(eslint@8.57.1)(typescript@5.8.2)
-=======
       eslint-config-xo-typescript: 7.0.0(eslint@8.57.1)(typescript@5.8.3)
       eslint-plugin-codegen: 0.30.0(eslint@8.57.1)
       eslint-plugin-functional: 7.3.0(eslint@8.57.1)(typescript@5.8.3)
       eslint-plugin-import-x: 4.6.1(eslint@8.57.1)(typescript@5.8.3)
->>>>>>> 5da5ead7
       eslint-plugin-jsx-a11y: 6.8.0(eslint@8.57.1)
       eslint-plugin-markdown: 5.1.0(eslint@8.57.1)
       eslint-plugin-prettier: 5.1.3(@types/eslint@8.56.10)(eslint-config-prettier@9.1.0(eslint@8.57.1))(eslint@8.57.1)(prettier@3.2.5)
