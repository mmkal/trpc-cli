--- conflicted
+++ resolved
@@ -24,19 +24,11 @@
         specifier: ^1.0.1
         version: 1.1.1
       zod:
-<<<<<<< HEAD
-        specifier: ^3.23.8
-        version: 3.24.2
-      zod-to-json-schema:
-        specifier: ^3.23.0
-        version: 3.24.4(zod@3.24.2)
-=======
         specifier: ^3.24.2
         version: 3.24.2
       zod-to-json-schema:
         specifier: ^3.23.0
         version: 3.23.3(zod@3.24.2)
->>>>>>> a9d274f9
       zod-validation-error:
         specifier: ^3.3.0
         version: 3.4.0(zod@3.24.2)
@@ -45,16 +37,11 @@
         specifier: 7.0.15
         version: 7.0.15
       '@types/node':
-<<<<<<< HEAD
-        specifier: 22.13.10
-        version: 22.13.10
-=======
         specifier: 20.16.11
         version: 20.16.11
       arktype:
         specifier: 2.1.9
         version: 2.1.9
->>>>>>> a9d274f9
       eslint:
         specifier: '8'
         version: 8.57.1
@@ -8193,11 +8180,7 @@
     dependencies:
       zod: 3.24.2
 
-<<<<<<< HEAD
-  zod-to-json-schema@3.24.4(zod@3.24.2):
-=======
   zod-to-json-schema@3.23.3(zod@3.24.2):
->>>>>>> a9d274f9
     dependencies:
       zod: 3.24.2
 
