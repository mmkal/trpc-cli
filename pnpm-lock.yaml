--- conflicted
+++ resolved
@@ -1756,17 +1756,12 @@
   convert-source-map@2.0.0:
     resolution: {integrity: sha512-Kvp459HrV2FEJ1CAsi1Ku+MY3kasH19TFykTz2xWmMeq6bk2NU3XXvfJ+Q61m0xktWwt+1HSYf3JZsTms3aRJg==}
 
-<<<<<<< HEAD
+  cookie@1.0.2:
+    resolution: {integrity: sha512-9Kr/j4O16ISv8zBBhJoi4bXOYNTkFLOqSL3UDB0njXxCXNezjeyVrJyGOWtgfs/q2km1gwBcfH8q1yEGoMYunA==}
+    engines: {node: '>=18'}
+
   core-js-compat@3.46.0:
     resolution: {integrity: sha512-p9hObIIEENxSV8xIu+V68JjSeARg6UVMG5mR+JEUguG3sI6MsiS1njz2jHmyJDvA+8jX/sytkBHup6kxhM9law==}
-=======
-  cookie@1.0.2:
-    resolution: {integrity: sha512-9Kr/j4O16ISv8zBBhJoi4bXOYNTkFLOqSL3UDB0njXxCXNezjeyVrJyGOWtgfs/q2km1gwBcfH8q1yEGoMYunA==}
-    engines: {node: '>=18'}
-
-  core-js-compat@3.43.0:
-    resolution: {integrity: sha512-2GML2ZsCc5LR7hZYz4AXmjQw8zuy2T//2QntwdnpuYI7jteT6GVYJL7F6C2C57R7gSYrcqVW3lAALefdbhBLDA==}
->>>>>>> 96c945d4
 
   cosmiconfig@8.3.6:
     resolution: {integrity: sha512-kcZ6+W5QzcJ3P1Mt+83OUv/oHFqZHIx8DuxG6eZ5RGMERoLqp4BuGjhHLYGK+Kf5XVkQvqBSmAy/nGWN3qDgEA==}
@@ -3388,17 +3383,8 @@
     resolution: {integrity: sha512-MX8gB7cVYTrYcFfAnfLlhRd0+Toyl8yX8uBx1MrX7K0jegiz9TumwOK27ldXrgDlHRdVi+MqU9Ssw6dr4BNreg==}
     engines: {node: '>=18'}
 
-<<<<<<< HEAD
-  radash@12.1.0:
-    resolution: {integrity: sha512-b0Zcf09AhqKS83btmUeYBS8tFK7XL2e3RvLmZcm0sTdF1/UUlHSsjXdCcWNxe7yfmAlPve5ym0DmKGtTzP6kVQ==}
-=======
-  quick-lru@7.0.1:
-    resolution: {integrity: sha512-kLjThirJMkWKutUKbZ8ViqFc09tDQhlbQo2MNuVeLWbRauqYP96Sm6nzlQ24F0HFjUNZ4i9+AgldJ9H6DZXi7g==}
-    engines: {node: '>=18'}
-
   radash@12.1.1:
     resolution: {integrity: sha512-h36JMxKRqrAxVD8201FrCpyeNuUY9Y5zZwujr20fFO77tpUtGa6EZzfKw/3WaiBX95fq7+MpsuMLNdSnORAwSA==}
->>>>>>> 96c945d4
     engines: {node: '>=14.18.0'}
 
   rc@1.2.8:
@@ -5849,13 +5835,9 @@
 
   convert-source-map@2.0.0: {}
 
-<<<<<<< HEAD
+  cookie@1.0.2: {}
+
   core-js-compat@3.46.0:
-=======
-  cookie@1.0.2: {}
-
-  core-js-compat@3.43.0:
->>>>>>> 96c945d4
     dependencies:
       browserslist: 4.27.0
 
@@ -7800,13 +7782,7 @@
 
   quick-lru@7.0.0: {}
 
-<<<<<<< HEAD
-  radash@12.1.0: {}
-=======
-  quick-lru@7.0.1: {}
-
   radash@12.1.1: {}
->>>>>>> 96c945d4
 
   rc@1.2.8:
     dependencies:
