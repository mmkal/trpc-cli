name: autofix.ci

on:
  pull_request:
  push:
    branches: [main]
permissions:
  contents: read

jobs:
  autofix:
    runs-on: ubuntu-latest
    steps:
      - uses: actions/checkout@v4
      - run: npm install -g corepack@0.31.0 # todo: delete if https://github.com/nodejs/corepack/issues/612 is resolved
      - run: corepack enable
      - run: pnpm install --no-frozen-lockfile
      - run: pnpm run lint --fix
<<<<<<< HEAD
      - uses: autofix-ci/action@635ffb0c9798bd160680f18fd73371e355b85f27
=======
      - run: git diff
      - uses: autofix-ci/action@551dded8c6cc8a1054039c8bc0b8b48c51dfc6ef
>>>>>>> 41fbb3e3
<|MERGE_RESOLUTION|>--- conflicted
+++ resolved
@@ -16,9 +16,5 @@
       - run: corepack enable
       - run: pnpm install --no-frozen-lockfile
       - run: pnpm run lint --fix
-<<<<<<< HEAD
-      - uses: autofix-ci/action@635ffb0c9798bd160680f18fd73371e355b85f27
-=======
       - run: git diff
-      - uses: autofix-ci/action@551dded8c6cc8a1054039c8bc0b8b48c51dfc6ef
->>>>>>> 41fbb3e3
+      - uses: autofix-ci/action@551dded8c6cc8a1054039c8bc0b8b48c51dfc6ef