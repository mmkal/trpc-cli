--- conflicted
+++ resolved
@@ -73,14 +73,9 @@
   "devDependencies": {
     "@clack/prompts": "0.11.0",
     "@inquirer/prompts": "7.5.1",
-<<<<<<< HEAD
-    "@orpc/contract": "1.5.0",
-    "@orpc/server": "1.5.0",
-    "@trpc/client": "11.4.3",
-=======
     "@orpc/contract": "1.10.0",
     "@orpc/server": "1.10.0",
->>>>>>> 6b71ec1c
+    "@trpc/client": "11.4.3",
     "@trpc/server": "11.4.3",
     "@types/json-schema": "7.0.15",
     "@types/node": "20.17.48",
