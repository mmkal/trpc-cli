{
  "name": "trpc-cli",
  "version": "0.6.0-13",
  "description": "Turn a tRPC router into a type-safe, fully-functional, documented CLI",
  "main": "dist/index.js",
  "types": "dist/index.d.ts",
  "bin": "dist/cli.js",
  "files": [
    "dist"
  ],
  "engines": {
    "node": ">=18"
  },
  "packageManager": "pnpm@10.10.0",
  "scripts": {
    "prepare": "pnpm build",
    "lint": "eslint --max-warnings=0 .",
    "clean": "rm -rf dist",
    "compile": "tsc -p tsconfig.lib.json",
    "build": "pnpm clean && pnpm compile",
    "dev": "cd test/fixtures && tsx",
    "test": "vitest run"
  },
  "repository": {
    "type": "git",
    "url": "git+https://github.com/mmkal/trpc-cli.git"
  },
  "keywords": [
    "tprc",
    "cli",
    "typescript"
  ],
  "author": "mmkal",
  "license": "Apache-2.0",
  "bugs": {
    "url": "https://github.com/mmkal/trpc-cli/issues"
  },
  "homepage": "https://github.com/mmkal/trpc-cli#readme",
  "peerDependencies": {
    "@inquirer/prompts": "*",
    "omelette": "*"
  },
  "peerDependenciesMeta": {
    "omelette": {
      "optional": true
    },
    "@inquirer/prompts": {
      "optional": true
    }
  },
  "dependencies": {
    "@trpc/server": "^11.1.1",
    "@types/omelette": "^0.4.4",
    "commander": "^13.1.0",
    "picocolors": "^1.0.1",
    "zod": "^3.24.2",
    "zod-to-json-schema": "^3.23.0",
    "zod-validation-error": "^3.3.0"
  },
  "devDependencies": {
    "@inquirer/prompts": "7.5.0",
    "@types/json-schema": "7.0.15",
<<<<<<< HEAD
    "@types/node": "20.17.32",
    "@valibot/to-json-schema": "1.0.0",
    "arktype": "2.1.9",
    "effect": "3.14.18",
=======
    "@types/node": "20.17.27",
    "@types/prompts": "2.4.9",
    "@valibot/to-json-schema": "1.0.0",
    "arktype": "2.1.9",
    "effect": "3.14.2",
    "enquirer": "2.4.1",
>>>>>>> 450a8797
    "eslint": "8",
    "eslint-plugin-mmkal": "https://pkg.pr.new/mmkal/eslint-plugin-mmkal@899fddb",
    "execa": "9.3.1",
    "expect-type": "1.2.1",
    "fs-syncer": "0.5.3",
    "np": "10.2.0",
<<<<<<< HEAD
    "pkg-pr-new": "^0.0.43",
=======
    "pkg-pr-new": "^0.0.41",
    "prompts": "2.4.2",
>>>>>>> 450a8797
    "strip-ansi": "7.1.0",
    "trpcserver10": "npm:@trpc/server@^10.45.2",
    "trpcserver11": "npm:@trpc/server@^11.1.1",
    "tsx": "4.19.4",
    "typescript": "5.8.3",
    "valibot": "1.0.0",
    "vitest": "3.1.2",
    "zod4": "npm:zod@4.0.0-beta.20250414T061543"
  }
}<|MERGE_RESOLUTION|>--- conflicted
+++ resolved
@@ -60,31 +60,20 @@
   "devDependencies": {
     "@inquirer/prompts": "7.5.0",
     "@types/json-schema": "7.0.15",
-<<<<<<< HEAD
-    "@types/node": "20.17.32",
-    "@valibot/to-json-schema": "1.0.0",
-    "arktype": "2.1.9",
-    "effect": "3.14.18",
-=======
     "@types/node": "20.17.27",
     "@types/prompts": "2.4.9",
     "@valibot/to-json-schema": "1.0.0",
     "arktype": "2.1.9",
     "effect": "3.14.2",
     "enquirer": "2.4.1",
->>>>>>> 450a8797
     "eslint": "8",
     "eslint-plugin-mmkal": "https://pkg.pr.new/mmkal/eslint-plugin-mmkal@899fddb",
     "execa": "9.3.1",
     "expect-type": "1.2.1",
     "fs-syncer": "0.5.3",
     "np": "10.2.0",
-<<<<<<< HEAD
-    "pkg-pr-new": "^0.0.43",
-=======
     "pkg-pr-new": "^0.0.41",
     "prompts": "2.4.2",
->>>>>>> 450a8797
     "strip-ansi": "7.1.0",
     "trpcserver10": "npm:@trpc/server@^10.45.2",
     "trpcserver11": "npm:@trpc/server@^11.1.1",
