{
  "name": "trpc-cli",
  "version": "0.8.0",
  "description": "Turn a tRPC router into a type-safe, fully-functional, documented CLI",
  "main": "dist/index.js",
  "types": "dist/index.d.ts",
  "bin": "dist/bin.js",
  "files": [
    "dist"
  ],
  "engines": {
    "node": ">=18"
  },
  "packageManager": "pnpm@10.12.1",
  "scripts": {
    "prepare": "pnpm build",
    "lint": "eslint --max-warnings=0 .",
    "clean": "rm -rf dist",
    "compile": "tsc -p tsconfig.lib.json",
    "build": "pnpm clean && pnpm compile",
    "dev": "cd test/fixtures && tsx",
    "test": "vitest run"
  },
  "repository": {
    "type": "git",
    "url": "git+https://github.com/mmkal/trpc-cli.git"
  },
  "keywords": [
    "tprc",
    "cli",
    "typescript"
  ],
  "author": "mmkal",
  "license": "Apache-2.0",
  "bugs": {
    "url": "https://github.com/mmkal/trpc-cli/issues"
  },
  "homepage": "https://github.com/mmkal/trpc-cli#readme",
  "peerDependencies": {
    "@inquirer/prompts": "*",
    "omelette": "*"
  },
  "peerDependenciesMeta": {
    "omelette": {
      "optional": true
    },
    "@inquirer/prompts": {
      "optional": true
    }
  },
  "dependencies": {
    "@trpc/server": "^11.1.1",
    "@types/omelette": "^0.4.4",
    "commander": "^14.0.0",
    "picocolors": "^1.0.1",
    "zod": "^3.25.3",
    "zod-to-json-schema": "^3.23.0"
  },
  "pnpm": {
    "overrides": {
      "eslint-plugin-codegen": "https://pkg.pr.new/mmkal/eslint-plugin-codegen@28"
    }
  },
  "devDependencies": {
<<<<<<< HEAD
    "@inquirer/prompts": "7.5.3",
=======
    "@inquirer/prompts": "7.5.1",
    "@orpc/contract": "1.5.0",
    "@orpc/server": "1.5.0",
>>>>>>> 11350cb4
    "@types/json-schema": "7.0.15",
    "@types/node": "20.19.0",
    "@types/prompts": "2.4.9",
    "@valibot/to-json-schema": "1.3.0",
    "arktype": "^2.1.20",
    "effect": "3.16.5",
    "enquirer": "2.4.1",
    "eslint": "8",
    "eslint-plugin-mmkal": "https://pkg.pr.new/mmkal/eslint-plugin-mmkal@899fddb",
    "execa": "9.3.1",
    "expect-type": "1.2.1",
    "fs-syncer": "0.5.3",
    "np": "10.2.0",
    "pkg-pr-new": "^0.0.51",
    "prompts": "2.4.2",
    "strip-ansi": "7.1.0",
    "trpcserver10": "npm:@trpc/server@^10.45.2",
    "trpcserver11": "npm:@trpc/server@^11.1.1",
    "tsx": "4.20.1",
    "typescript": "5.8.3",
    "valibot": "1.1.0",
    "vitest": "3.2.3"
  }
}<|MERGE_RESOLUTION|>--- conflicted
+++ resolved
@@ -62,13 +62,9 @@
     }
   },
   "devDependencies": {
-<<<<<<< HEAD
-    "@inquirer/prompts": "7.5.3",
-=======
     "@inquirer/prompts": "7.5.1",
     "@orpc/contract": "1.5.0",
     "@orpc/server": "1.5.0",
->>>>>>> 11350cb4
     "@types/json-schema": "7.0.15",
     "@types/node": "20.19.0",
     "@types/prompts": "2.4.9",
