--- conflicted
+++ resolved
@@ -66,15 +66,9 @@
     "@types/json-schema": "7.0.15",
     "@types/node": "20.17.48",
     "@types/prompts": "2.4.9",
-<<<<<<< HEAD
-    "@valibot/to-json-schema": "1.0.0",
-    "arktype": "2.1.20",
-    "effect": "3.14.2",
-=======
     "@valibot/to-json-schema": "1.2.0",
     "arktype": "2.1.9",
     "effect": "3.15.2",
->>>>>>> 5da5ead7
     "enquirer": "2.4.1",
     "eslint": "8",
     "eslint-plugin-mmkal": "https://pkg.pr.new/mmkal/eslint-plugin-mmkal@899fddb",
