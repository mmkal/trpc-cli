{
  "name": "trpc-cli",
  "version": "0.3.1",
  "description": "Turn a tRPC router into a type-safe, fully-functional, documented CLI",
  "main": "dist/index.js",
  "types": "dist/index.d.ts",
  "files": [
    "dist"
  ],
  "engines": {
    "node": ">=18"
  },
  "packageManager": "pnpm@9.7.1",
  "scripts": {
    "prepare": "pnpm build",
    "lint": "eslint --max-warnings=0 .",
    "build": "tsc -p tsconfig.lib.json",
    "dev": "cd test/fixtures && tsx",
    "test": "vitest run"
  },
  "repository": {
    "type": "git",
    "url": "git+https://github.com/mmkal/trpc-cli.git"
  },
  "keywords": [
    "tprc",
    "cli",
    "typescript"
  ],
  "author": "mmkal",
  "license": "Apache-2.0",
  "bugs": {
    "url": "https://github.com/mmkal/trpc-cli/issues"
  },
  "homepage": "https://github.com/mmkal/trpc-cli#readme",
  "peerDependencies": {
    "@trpc/server": ">=10",
    "zod": ">=3"
  },
  "dependencies": {
    "@trpc/server": "10.45.2",
    "cleye": "^1.3.2",
    "picocolors": "^1.0.1",
    "zod": "3.23.8",
    "zod-to-json-schema": "^3.23.0",
    "zod-validation-error": "^3.3.0"
  },
  "devDependencies": {
<<<<<<< HEAD
    "@trpc/server": "10.45.2",
    "@types/node": "20.16.1",
    "eslint-plugin-mmkal": "0.9.0",
    "execa": "9.3.1",
    "expect-type": "0.20.0",
=======
    "@types/node": "20.14.15",
    "eslint-plugin-mmkal": "0.7.0",
    "execa": "9.3.0",
    "expect-type": "0.19.0",
>>>>>>> 9d7c38fd
    "fs-syncer": "0.5.3",
    "np": "10.0.7",
    "pkg-pr-new": "^0.0.20",
    "strip-ansi": "7.1.0",
    "tsx": "4.17.0",
    "typescript": "5.5.4",
    "vitest": "2.0.5"
  }
}<|MERGE_RESOLUTION|>--- conflicted
+++ resolved
@@ -46,18 +46,10 @@
     "zod-validation-error": "^3.3.0"
   },
   "devDependencies": {
-<<<<<<< HEAD
-    "@trpc/server": "10.45.2",
-    "@types/node": "20.16.1",
-    "eslint-plugin-mmkal": "0.9.0",
-    "execa": "9.3.1",
-    "expect-type": "0.20.0",
-=======
     "@types/node": "20.14.15",
     "eslint-plugin-mmkal": "0.7.0",
     "execa": "9.3.0",
     "expect-type": "0.19.0",
->>>>>>> 9d7c38fd
     "fs-syncer": "0.5.3",
     "np": "10.0.7",
     "pkg-pr-new": "^0.0.20",
